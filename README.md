# Wesley

> Instant backend – Just add GraphQL! Zero downtime by default.

Wesley is a schema-first data layer that uses GraphQL SDL as the single source of truth. It transforms it into PostgreSQL DDL with lock-aware strategies, TypeScript types, RLS policies, comprehensive pgTAP tests, all while prioritizing production safety with advisory locks, drift detection, checkpoint recovery, and a "safe to deploy" certification system built-in.

**The adult in the room for database operations.** No surprises, no 3am pages, just boring reliability.

```graphql
type Document @table @tenant(by: "org_id") @rls(enable: true) {
  id: ID! @pk
  title: String!
  org_id: ID! @fk(ref: "Org.id")
  created_by: ID! @fk(ref: "User.id")
}
```

```mermaid
flowchart LR
    subgraph YOU["You write"]
      GQL["📝 GraphQL Schema<br/><small>schema.graphql</small>"]
    end

    subgraph WES["Wesley compiles"]
      IR["🧠 Wesley IR"]
      SQL["🗄️ Postgres DDL<br/><small>+ phased migrations</small>"]
      TS["📘 TypeScript<br/><small>+ Zod</small>"]
      RLS["🔒 RLS Policies<br/><small>+ helpers</small>"]
      TEST["✅ pgTAP Suite<br/><small>structure/constraints/RLS/plan</small>"]
      CERT["🔏 SHA-Locked Cert<br/><small>proofs & hashes</small>"]
    end

    subgraph PLAN["Zero-downtime plan (by default)"]
      EXP[Expand]
      BKG[Backfill]
      VAL[Validate]
      SWT[Switch]
      CTR[Contract]
    end

    subgraph PROD["You deploy"]
      DEP["🚀 Production"]
    end

    GQL -->|"wesley generate"| IR
    IR --> SQL
    IR --> TS
    IR --> RLS
    IR --> TEST
    IR --> CERT

    SQL --> EXP --> BKG --> VAL --> SWT --> CTR -->|"wesley deploy"| DEP

    classDef p1 fill:#e3f2fd,stroke:#1976d2,stroke-width:2px
    classDef p2 fill:#fff3e0,stroke:#ff9800
    classDef p3 fill:#e8f5e9,stroke:#388e3c,stroke-width:2px
    class GQL p1
    class SQL,TS,RLS,TEST,CERT p2
    class DEP p3
```

## Why GraphQL as schema?

- One source of truth: Describe the domain once; Wesley generates SQL, migrations, types, validation, and RLS from it.
- Naturally relational: Graphs express relationships and constraints cleanly; directives capture DB semantics where they’re used.
- Portable by design: A schema → IR → generators pipeline targets Postgres/Supabase today, other backends tomorrow.
- Schmea that evolves: Just like your database.

## The problem (short version)

Modern development stacks require that the same shape is described over and over (often 5+ places) which leads to inevitable drift.

 + Postgres DDL for DB
 + GraphQL for APIs
 + TypeScript for apps
 + Zod for runtime
 + RLS for security
 + Hand-written database migrations
=> drift

When they drift, prod breaks. Reviews get harder. Deploys get scary. You’re playing schema telephone.

## How Wesley works

### 1) Define once

```graphql
type User @table {
  id: ID! @pk
  email: String! @unique
  org_id: ID! @fk(ref: "Org.id")
}
```

### 2) Compile everything

```bash
wesley generate --schema schema.graphql
wesley plan         # expand → backfill → validate → switch → contract
wesley rehearse     # run the plan on a shadow DB
wesley certify      # emit SHA-locked proofs
wesley deploy       # apply plan to production
```

### 3) What you get

```bash
✓ migrations/001_expand.sql     # online DDL
✓ migrations/001_backfill.sql   # idempotent data moves
✓ migrations/001_contract.sql   # cleanup phase
✓ types/generated.ts            # TypeScript interfaces
✓ schemas/zod.ts                # runtime validation
✓ policies/rls.sql              # RLS policies + helpers
✓ tests/                        # pgTAP suites (structure/constraints/RLS/plan)
✓ certs/deploy-<sha>.json       # proofs & hashes
```

## Key Features

### 🔒 Production Safety First

- **Zero-downtime DDL** - All operations use CONCURRENTLY or NOT VALID patterns by default
- **Advisory locks** - Prevents concurrent migrations automatically
- **Lock-aware planning** - DDL Planner rewrites operations to minimize lock impact
- **Checkpoint recovery** - Resume failed migrations from last good state
- **Drift detection** - Runtime validation catches schema mismatches before damage

### 🔄 Phased Migration Protocol

- **Expand → Backfill → Validate → Switch → Contract** - Battle-tested strategy
- **Wave execution** - Batches compatible operations to reduce total time
- **Resource awareness** - Respects Postgres limits (one CIC per table, etc.)
- **Dry-run mode** - Preview exact SQL and lock impact before execution

### 📊 Observable Operations

- **SHA-locked certificates** - Cryptographic proof of what was deployed
- **Explain mode** - Shows precise lock levels for each operation
- **Dead column detection** - Uses pg_stat_statements to find unused columns
- **Performance baselines** - Tracks migration timing for future predictions

### ✅ Comprehensive Testing

- **pgTAP suites** - Generated tests for structure, constraints, RLS, and migrations
- **Property-based testing** - Fast-check for DDL planner correctness
- **Round-trip validation** - Ensures GraphQL → SQL → GraphQL preservation
- **Idempotence checks** - All operations safe to retry

### 🚀 Developer Experience

- **Watch mode** - Incremental compilation with atomic saves
- **GraphQL ESLint** - Schema linting and best practices
- **TypeScript generation** - Types and Zod schemas from GraphQL
- **RLS helpers** - Composable security functions with required indexes

## Compare

|   | Hand-written | ORMs | Wesley |
| --- | --------- | ---- | ------ |
| Source of truth | ❌ many files | ❌ code-first | ✅ GraphQL schema |
| Zero-downtime | ❌ manual | ❌ table locks risk | ✅ planned by default |
| RLS generation | ❌ manual SQL | ❌ limited | ✅ automated + tests |
| Drift detection | ❌ ad-hoc | ❌ partial | ✅ enforced |
| Test coverage | ❌ rare | ❌ app-only | ✅ pgTAP suites |
| Proof of safety | ❌ none | ❌ none | ✅ SHA-locked certs |

## Getting started

```bash
npm install -g @wesley/cli
wesley init                      # scaffold minimal schema.graphql
wesley generate                  # compile GraphQL → SQL/tests and write snapshot
wesley up --docker               # bootstrap or migrate your dev DB
```

### Edit your schema (v1 → v2):

```graphql
type Post @table @rls(enable: true) {
  id: ID! @pk
  title: String!
  author_id: ID! @fk(ref: "User.id")
  published: Boolean! @default(expr: "false")
}
```

<<<<<<< HEAD
Generate → migrate:
=======
### Generate → rehearse → deploy:
>>>>>>> acc6afba

```
wesley generate                  # after editing schema.graphql
wesley up                        # applies additive, lock‑aware migrations

DSN quick reference
- `--dsn` wins for all commands.
- With `--provider supabase`, falls back to `SUPABASE_DB_URL`/`SUPABASE_POSTGRES_URL`.
- Otherwise, uses local default: `postgres://wesley:wesley_test@localhost:5432/wesley_test`.
- If both Supabase and Postgres env vars are present and no `--provider` is set, Wesley prefers Supabase and logs a warning; use `--provider` or `--dsn` to override.
```

## FAQ

> [!faq] What if I need custom SQL?\

Use @custom blocks; Wesley will test them and preserve them across generations.

> [!faq] Can I bring an existing DB?

Yes—introspect to a starting GraphQL schema, then let Wesley own the future diffs.

> [!faq] What about breaking changes?

Detected and flagged. Wesley prefers backward-compatible plans; explicit approval is required for breaking steps.

> [!faq] Prisma vs Wesley?

Prisma focuses on queries. Wesley compiles the data layer (DDL, migrations, RLS, tests, proofs).

---

**Stop maintaining schemas in 5 places.**  
**Start shipping with confidence.**  
**GraphQL in, Supabase out. Deployments are boring.**  

## Demo: BLADE (Daywalker Deploys)

Looking for a memorable 5–7 minute demo? Check out BLADE — the “Daywalker Deploys” flow that runs transform → plan (lock‑aware) → rehearse (shadow) → certify → verify with a single command. See docs/blade.md for the story, assets, and how to run it. Certificates and internal artifacts live under `.wesley/` (e.g., `.wesley/SHIPME.md`).

## Internal Artifacts (`.wesley/`)

Wesley writes build and evidence artifacts to `.wesley/` by default:
- `.wesley/snapshot.json` — IR snapshot for diffs
- `.wesley/realm.json` — rehearsal verdicts
- `.wesley/SHIPME.md` — certificate file (human + canonical JSON)
- Evidence maps and scores (when enabled)

## Environment Variables

Copy `.env.example` to `.env` and set values as needed. Key vars:
- `WESLEY_LOG_LEVEL`: trace|debug|info|warn|error|silent (default: info)
- `WESLEY_GIT_POLICY`: emit|strict|off — git cleanliness checks (default: emit)
- `WESLEY_MAX_SCHEMA_BYTES`: schema size limit in bytes (default: 5MB)
- `WESLEY_CONFIG_FILEPATH`: path to config override
- `GITHUB_SHA`: commit SHA to embed in certs when git isn’t available (CI)
- `SUPABASE_DB_URL` / `SUPABASE_POSTGRES_URL`: DSN for rehearse when provider=supabase
- `WESLEY_TEST_DSN` / `TEST_DATABASE_URL`: opt‑in DSNs for test suites<|MERGE_RESOLUTION|>--- conflicted
+++ resolved
@@ -169,9 +169,9 @@
 ```bash
 npm install -g @wesley/cli
 wesley init                      # scaffold minimal schema.graphql
-wesley generate                  # compile GraphQL → SQL/tests and write snapshot
-wesley up --docker               # bootstrap or migrate your dev DB
-```
+```
+
+Need a local database fast? `wesley up --docker` bootstraps or migrates your dev Postgres instance.
 
 ### Edit your schema (v1 → v2):
 
@@ -184,15 +184,12 @@
 }
 ```
 
-<<<<<<< HEAD
-Generate → migrate:
-=======
 ### Generate → rehearse → deploy:
->>>>>>> acc6afba
-
-```
-wesley generate                  # after editing schema.graphql
-wesley up                        # applies additive, lock‑aware migrations
+
+```
+wesley generate                  # compile GraphQL → SQL/tests and write snapshot
+wesley rehearse                  # shadow the plan + pgTAP suite before shipping
+wesley deploy                    # apply additive, lock-aware migrations
 
 DSN quick reference
 - `--dsn` wins for all commands.

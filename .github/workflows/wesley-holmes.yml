name: 🔍 Wesley + SHA-lock HOLMES CI

on:
  pull_request:
    types: [opened, synchronize, reopened]
  push:
    branches: [main]

env:
  HOLMES_BUNDLE_DIR: test/fixtures/examples/.wesley
  HOLMES_SCHEMA: test/fixtures/examples/ecommerce.graphql
  HOLMES_OPS_DIR: ./ops
  HOLMES_OUT_DIR: out
  HOLMES_ARTIFACT: wesley-bundle

jobs:
  wesley-generate:
    name: "🚀 Wesley Generation"
    runs-on: ubuntu-latest
    
    steps:
      - name: "📦 Checkout Repository"
        uses: actions/checkout@v5
        with:
          fetch-depth: 0

      - name: "🕵️ Detect Schema"
        id: detect
        shell: bash
        run: |
          set -euo pipefail
          if [ -n "${WESLEY_SCHEMA:-}" ] && [ -f "$WESLEY_SCHEMA" ]; then
            schema="$WESLEY_SCHEMA"
          else
            mapfile -t files < <(git ls-files "**/*.graphql" 2>/dev/null || true)
            picked=""
            if [ ${#files[@]} -gt 0 ]; then
              for f in "${files[@]}"; do
                if [ "${f##*/}" = "schema.graphql" ]; then picked="$f"; break; fi
              done
              if [ -z "$picked" ]; then picked="${files[0]}"; fi
            fi
            schema="${picked:-$HOLMES_SCHEMA}"
          fi
          base_dir="$(dirname "$schema")"
          bundle_dir="$base_dir/.wesley"
          echo "schema=$schema" >> "$GITHUB_OUTPUT"
          echo "bundle_dir=$bundle_dir" >> "$GITHUB_OUTPUT"
          echo "Detected schema: $schema"
          echo "Bundle dir: $bundle_dir"
      
      - name: "🛠️ Setup HOLMES environment"
        uses: ./.github/actions/holmes-setup
        with:
          bundle-dir: ${{ env.HOLMES_BUNDLE_DIR }}
          schema: ${{ env.HOLMES_SCHEMA }}
          ops-dir: ${{ env.HOLMES_OPS_DIR }}
          out-dir: ${{ env.HOLMES_OUT_DIR }}
          artifact-name: ${{ env.HOLMES_ARTIFACT }}
          always-generate: 'true'
        
      - name: "📊 Display Scores"
        run: |
          echo "## 📊 Generation Scores"
          if [ -f $HOLMES_BUNDLE_DIR/scores.json ]; then
            cat $HOLMES_BUNDLE_DIR/scores.json | jq '.scores'
          else
            echo "No scores.json found yet"
          fi

      - name: "📤 Upload Dashboard Template"
        uses: actions/upload-artifact@v5
        with:
          name: dashboard-template
          path: docs/holmes-dashboard
          if-no-files-found: error
          
      - name: "📦 Prepare Bundle for Upload"
        run: |
          ls -la $HOLMES_BUNDLE_DIR
          test -f "$HOLMES_BUNDLE_DIR/bundle.json"

      - name: "💾 Upload Bundle"
<<<<<<< HEAD
        uses: actions/upload-artifact@v4
=======
        uses: actions/upload-artifact@v5
>>>>>>> 9e43f45e
        with:
          name: ${{ env.HOLMES_ARTIFACT }}
          path: |
            ${{ env.HOLMES_BUNDLE_DIR }}/bundle.json
            ${{ env.HOLMES_BUNDLE_DIR }}/scores.json
            ${{ env.HOLMES_BUNDLE_DIR }}/history.json
          if-no-files-found: error
          
  holmes-investigate:
    name: "🔍 HOLMES Investigation"
    runs-on: ubuntu-latest
    needs: wesley-generate
    
    steps:
      - name: "📦 Checkout Repository"
<<<<<<< HEAD
        uses: actions/checkout@v4
        
      - name: "🔧 Setup Node.js"
        uses: actions/setup-node@v4
        with:
          node-version: '20'
          
      - name: "📦 Install HOLMES"
        run: pnpm install
        
      - name: "📥 Download Bundle"
        uses: actions/download-artifact@v4
=======
        uses: actions/checkout@v5
      
      - name: "🛠️ Setup HOLMES environment"
        uses: ./.github/actions/holmes-setup
>>>>>>> 9e43f45e
        with:
          bundle-dir: ${{ env.HOLMES_BUNDLE_DIR }}
          schema: ${{ env.HOLMES_SCHEMA }}
          ops-dir: ${{ env.HOLMES_OPS_DIR }}
          out-dir: ${{ env.HOLMES_OUT_DIR }}
          artifact-name: ${{ env.HOLMES_ARTIFACT }}
          
      - name: "🔍 Run Investigation"
        id: holmes
        uses: ./.github/actions/run-holmes-command
        with:
          command: investigate
          report-name: holmes
          schema-path: ${{ env.HOLMES_SCHEMA }}
          bundle-dir: ${{ env.HOLMES_BUNDLE_DIR }}

      - name: "💾 Save Report"
<<<<<<< HEAD
        uses: actions/upload-artifact@v4
=======
        uses: actions/upload-artifact@v5
>>>>>>> 9e43f45e
        with:
          name: holmes-report
          path: reports/holmes
          if-no-files-found: error
          
  watson-verify:
    name: "🩺 WATSON Verification"
    runs-on: ubuntu-latest
    needs: holmes-investigate
    
    steps:
      - name: "📦 Checkout Repository"
        uses: actions/checkout@v5
        
<<<<<<< HEAD
      - name: "📥 Download Bundle"
        uses: actions/download-artifact@v4
=======
      - name: "🛠️ Setup HOLMES environment"
        uses: ./.github/actions/holmes-setup
>>>>>>> 9e43f45e
        with:
          bundle-dir: ${{ env.HOLMES_BUNDLE_DIR }}
          schema: ${{ env.HOLMES_SCHEMA }}
          ops-dir: ${{ env.HOLMES_OPS_DIR }}
          out-dir: ${{ env.HOLMES_OUT_DIR }}
          artifact-name: ${{ env.HOLMES_ARTIFACT }}
          
      - name: "🩺 Run Verification"
        id: watson
        uses: ./.github/actions/run-holmes-command
        with:
          command: verify
          report-name: watson
          schema-path: ${{ env.HOLMES_SCHEMA }}
          bundle-dir: ${{ env.HOLMES_BUNDLE_DIR }}

      - name: "💾 Save Report"
<<<<<<< HEAD
        uses: actions/upload-artifact@v4
=======
        uses: actions/upload-artifact@v5
>>>>>>> 9e43f45e
        with:
          name: watson-report
          path: reports/watson
          if-no-files-found: error
          
  moriarty-predict:
    name: "🔮 MORIARTY Predictions"
    runs-on: ubuntu-latest
    needs: watson-verify
    
    steps:
      - name: "📦 Checkout Repository"
        uses: actions/checkout@v5
        with:
          fetch-depth: 0
        
<<<<<<< HEAD
      - name: "📥 Download Bundle"
        uses: actions/download-artifact@v4
=======
      - name: "🛠️ Setup HOLMES environment"
        uses: ./.github/actions/holmes-setup
        with:
          bundle-dir: ${{ env.HOLMES_BUNDLE_DIR }}
          schema: ${{ env.HOLMES_SCHEMA }}
          ops-dir: ${{ env.HOLMES_OPS_DIR }}
          out-dir: ${{ env.HOLMES_OUT_DIR }}
          artifact-name: ${{ env.HOLMES_ARTIFACT }}
          always-generate: 'true'

      - name: "🔄 Ensure history for MORIARTY"
        shell: bash
        run: |
          set -euo pipefail
          if git rev-parse --is-shallow-repository >/dev/null 2>&1; then
            git fetch --prune --unshallow --tags || true
          fi
          git fetch --prune origin '+refs/heads/*:refs/remotes/origin/*' || true

      - name: "🧮 Compute MORIARTY context (issues/PRs/CI)"
        uses: actions/github-script@v7
        continue-on-error: true
        env:
          BUNDLE_DIR: ${{ env.HOLMES_BUNDLE_DIR }}
          BASE_REF: ${{ github.base_ref }}
          TIMEFRAME_HOURS: 168
>>>>>>> 9e43f45e
        with:
          script: |
            const fs = require('fs');
            const path = require('path');
            const baseRef = process.env.BASE_REF || 'main';
            const hours = Number(process.env.TIMEFRAME_HOURS || '168');
            const since = new Date(Date.now() - hours*3600*1000);
            const sinceIso = since.toISOString();

            async function countClosedIssuesSince() {
              let page = 1, per_page = 100, count = 0;
              while (page <= 3) {
                const { data } = await github.rest.issues.listForRepo({
                  owner: context.repo.owner,
                  repo: context.repo.repo,
                  state: 'closed',
                  since: sinceIso,
                  per_page,
                  page
                });
                if (!data || data.length === 0) break;
                for (const item of data) {
                  if (!item.pull_request && item.closed_at && new Date(item.closed_at) >= since) count++;
                }
                if (data.length < per_page) break;
                page++;
              }
              return count;
            }

            async function countMergedPRsSince() {
              let page = 1, per_page = 100, count = 0;
              while (page <= 3) {
                const { data } = await github.rest.pulls.list({
                  owner: context.repo.owner,
                  repo: context.repo.repo,
                  state: 'closed',
                  base: baseRef,
                  per_page,
                  page
                });
                if (!data || data.length === 0) break;
                for (const pr of data) {
                  if (pr.merged_at && new Date(pr.merged_at) >= since) count++;
                }
                if (data.length < per_page) break;
                page++;
              }
              return count;
            }

            async function computeCIStability() {
              let page = 1, per_page = 100, runs = 0, success = 0;
              while (page <= 3) {
                const { data } = await github.rest.actions.listWorkflowRunsForRepo({
                  owner: context.repo.owner,
                  repo: context.repo.repo,
                  branch: baseRef,
                  per_page,
                  page
                });
                if (!data || !data.workflow_runs || data.workflow_runs.length === 0) break;
                for (const run of data.workflow_runs) {
                  const created = new Date(run.created_at);
                  if (created < since) continue;
                  runs++;
                  if (run.conclusion === 'success') success++;
                }
                if (data.workflow_runs.length < per_page) break;
                page++;
              }
              const stability = runs > 0 ? success / runs : null;
              return { branch: baseRef, runsConsidered: runs, successes: success, stability, since: sinceIso };
            }

            const [issuesClosed, prsMerged, ci] = await Promise.all([
              countClosedIssuesSince(),
              countMergedPRsSince(),
              computeCIStability()
            ]);

            const out = {
              generatedAt: new Date().toISOString(),
              timeframeHours: hours,
              baseRef,
              issuesClosed,
              prsMerged,
              ci
            };
            const outDir = process.env.BUNDLE_DIR || '.wesley';
            fs.mkdirSync(outDir, { recursive: true });
            const outPath = path.join(outDir, 'moriarty-context.json');
            fs.writeFileSync(outPath, JSON.stringify(out, null, 2));
            core.info(`Wrote ${outPath}`);
          
      - name: "🔮 Run Predictions"
        id: moriarty
        uses: ./.github/actions/run-holmes-command
        with:
          command: predict
          report-name: moriarty
          schema-path: ${{ env.HOLMES_SCHEMA }}
          bundle-dir: ${{ env.HOLMES_BUNDLE_DIR }}
        env:
          MORIARTY_BASE_REF: "${{ github.base_ref }}"
          MORIARTY_USE_GIT: "1"
          MORIARTY_GIT_WINDOW_HOURS: "24"
          MORIARTY_ACTIVITY_THRESHOLD: "0.35"
          MORIARTY_ACTIVITY_COMMITS_PER_DAY: "6"
          MORIARTY_ACTIVITY_RELEVANT_PER_DAY: "4"

      - name: "💾 Save Report"
<<<<<<< HEAD
        uses: actions/upload-artifact@v4
=======
        uses: actions/upload-artifact@v5
>>>>>>> 9e43f45e
        with:
          name: moriarty-report
          path: reports/moriarty
          if-no-files-found: error
          
  test-pgtap:
    name: "🧪 pgTAP Tests"
    runs-on: ubuntu-latest
    needs: wesley-generate
    
    services:
      postgres:
        image: postgres:15
        env:
          POSTGRES_PASSWORD: postgres
          POSTGRES_DB: test
        options: >-
          --health-cmd pg_isready
          --health-interval 10s
          --health-timeout 5s
          --health-retries 5
        ports:
          - 5432:5432
          
    steps:
      - name: "📦 Checkout Repository"
        uses: actions/checkout@v5
        
<<<<<<< HEAD
      - name: "📥 Download Bundle"
        uses: actions/download-artifact@v4
=======
      - name: "🔧 Setup pnpm"
        uses: pnpm/action-setup@v4

      - name: "🔧 Setup Node.js"
        uses: actions/setup-node@v4
        with:
          node-version: '20'
          cache: 'pnpm'

      - name: "🛠️ Setup HOLMES environment"
        uses: ./.github/actions/holmes-setup
>>>>>>> 9e43f45e
        with:
          bundle-dir: ${{ env.HOLMES_BUNDLE_DIR }}
          schema: ${{ env.HOLMES_SCHEMA }}
          ops-dir: ${{ env.HOLMES_OPS_DIR }}
          out-dir: ${{ env.HOLMES_OUT_DIR }}
          artifact-name: ${{ env.HOLMES_ARTIFACT }}
          always-generate: 'true'
          
      - name: "🧪 Install pgTAP"
        run: |
          sudo apt-get update
          sudo apt-get install -y postgresql-client
      
      - name: "📦 Install pgTAP into Postgres service"
        run: |
          # Install pgTAP inside the postgres:15 container as root so CREATE EXTENSION works
          set -euo pipefail
          docker exec -u 0 ${{ job.services.postgres.id }} bash -lc '
            set -euo pipefail
            export DEBIAN_FRONTEND=noninteractive
            apt-get update
            if apt-get install -y --no-install-recommends postgresql-15-pgtap; then
              echo "Installed postgresql-15-pgtap"
            elif apt-get install -y --no-install-recommends pgtap; then
              echo "Installed generic pgtap package"
            else
              echo "Failed to install pgTAP in postgres service" >&2
              exit 1
            fi
            apt-get clean && rm -rf /var/lib/apt/lists/*
          '
          
      - name: "🔨 Apply Schema"
        env:
          WESLEY_OUT_DIR: out
        run: |
          # Apply the generated schema produced in the generation step
          # Ensure required extensions present (needed by generated defaults/indexes)
          PGPASSWORD=postgres psql -h localhost -U postgres -d test -c 'CREATE EXTENSION IF NOT EXISTS pgcrypto;'
          PGPASSWORD=postgres psql -h localhost -U postgres -d test -c 'CREATE EXTENSION IF NOT EXISTS "uuid-ossp";'
          PGPASSWORD=postgres psql -h localhost -U postgres -d test -c 'CREATE EXTENSION IF NOT EXISTS pg_trgm;'
          # Apply schema (fail fast on errors)
          PGPASSWORD=postgres psql -v ON_ERROR_STOP=1 -h localhost -U postgres -d test -f "test/fixtures/examples/${WESLEY_OUT_DIR}/schema.sql"

      - name: "🏗️ Ensure wes_ops schema"
        run: |
          # Ops emission targets schema wes_ops; create it if missing
          PGPASSWORD=postgres psql -h localhost -U postgres -d test -c 'CREATE SCHEMA IF NOT EXISTS wes_ops;'
      
      - name: "📦 Apply Ops SQL (functions only)"
        env:
          WESLEY_OUT_DIR: out
        run: |
          set -euo pipefail
          OPS_DIR="test/fixtures/examples/${WESLEY_OUT_DIR}/ops"
          shopt -s nullglob
          if [ ! -d "$OPS_DIR" ]; then
            echo "No ops SQL directory found; skipping"
            exit 0
          fi
          files=("$OPS_DIR"/*.fn.sql)
          if [ ${#files[@]} -eq 0 ]; then
            echo "No ops function SQL files found; nothing to apply"
            exit 0
          fi
          for f in "${files[@]}"; do
            if [ ! -s "$f" ]; then
              echo "Skipping empty file: $f"
              continue
            fi
            echo "Applying $f (single transaction)..."
            PGPASSWORD=postgres psql -1 -v ON_ERROR_STOP=1 -h localhost -U postgres -d test -f "$f"
          done

      - name: "🌱 Seed minimal data for ops"
        run: |
          set -euo pipefail
          # Seed a couple of products (one published, one not) and run in a single transaction
          PGPASSWORD=postgres psql -v ON_ERROR_STOP=1 -h localhost -U postgres -d test <<'SQL'
          BEGIN;
          insert into product (id, sku, name, slug, price_cents, stock_quantity, published, created_at)
          values (gen_random_uuid(), 'SKU1', 'Alpha', 'alpha', 100, 10, true, now())
          on conflict do nothing;
          insert into product (id, sku, name, slug, price_cents, stock_quantity, published, created_at)
          values (gen_random_uuid(), 'SKU2', 'Beta', 'beta', 200, 0, false, now())
          on conflict do nothing;
          COMMIT;
          SQL

      - name: "🧪 Generate EXPLAIN JSON snapshots"
        env:
          WESLEY_OUT_DIR: out
        run: |
          set -euo pipefail
          mkdir -p test/fixtures/examples/${WESLEY_OUT_DIR}/ops/explain
          # EXPLAIN (FORMAT JSON) for function calls
          PGPASSWORD=postgres psql -h localhost -U postgres -d test -t -A -c "EXPLAIN (FORMAT JSON) SELECT * FROM wes_ops.op_products_by_name('Al%')" > test/fixtures/examples/${WESLEY_OUT_DIR}/ops/explain/products_by_name.explain.json
          PGPASSWORD=postgres psql -h localhost -U postgres -d test -t -A -c "EXPLAIN (FORMAT JSON) SELECT * FROM wes_ops.op_orders_by_user('00000000-0000-0000-0000-000000000000')" > test/fixtures/examples/${WESLEY_OUT_DIR}/ops/explain/orders_by_user.explain.json

      - name: "⬆️ Upload EXPLAIN snapshots"
        uses: actions/upload-artifact@v5
        with:
          name: ops-explain
          path: test/fixtures/examples/out/ops/explain/

      - name: "🧪 Run Tests"
        run: |
          set -euo pipefail
          # Optional gate: set RUN_PGTAP=false to skip pgTAP tests
          : "${RUN_PGTAP:=true}"
          # Run ops pgTAP smoke only if pgTAP is available
          HAS_PGTAP=$(PGPASSWORD=postgres psql -h localhost -U postgres -d test -t -A -c "SELECT 1 FROM pg_available_extensions WHERE name='pgtap'" || echo '')
          if [ "$RUN_PGTAP" = "true" ] && [ "$HAS_PGTAP" = "1" ]; then
            PGPASSWORD=postgres psql -v ON_ERROR_STOP=1 -h localhost -U postgres -d test -c 'CREATE EXTENSION IF NOT EXISTS pgtap;'
            PGPASSWORD=postgres psql -v ON_ERROR_STOP=1 -h localhost -U postgres -d test -f test/fixtures/examples/tests/ops.pgtap.sql
          else
            echo "pgtap extension not available; skipping pgTAP tests"
          fi
          # Simple non-pgTAP assertion: expect exactly 1 published product matching 'Al%'
          CNT=$(PGPASSWORD=postgres psql -v ON_ERROR_STOP=1 -h localhost -U postgres -d test -t -A -c "SELECT count(*) FROM wes_ops.op_products_by_name('Al%')" || echo 0)
          echo "Count from op_products_by_name('Al%') = $CNT"
          if [ "$CNT" != "1" ]; then
            echo "Expected 1 row from products_by_name, got $CNT" >&2
            exit 1
          fi
          
  comment-report:
    name: "📝 Post Investigation Report"
    runs-on: ubuntu-latest
    if: github.event_name == 'pull_request'
    needs: [holmes-investigate, watson-verify, moriarty-predict]
    env:
      HOLMES_STATUS: ${{ needs.holmes-investigate.result }}
      WATSON_STATUS: ${{ needs.watson-verify.result }}
      MORIARTY_STATUS: ${{ needs.moriarty-predict.result }}
    
    permissions:
      pull-requests: write
      
    steps:
      - name: "📥 Download Reports"
        uses: actions/download-artifact@v4
<<<<<<< HEAD
        
=======
        with:
          merge-multiple: true
          path: reports

      - name: "📥 Download Dashboard Template"
        uses: actions/download-artifact@v4
        with:
          name: dashboard-template
          path: dashboard-template

      - name: "📊 Assemble Dashboard"
        run: |
          set -euo pipefail
          mkdir -p dashboard
          template_path=$(find dashboard-template -name "index.html" -print -quit)
          if [ -z "$template_path" ]; then
            echo "Dashboard template index.html not found" >&2
            exit 1
          fi
          template_dir=$(dirname "$template_path")
          cp -R "$template_dir"/. dashboard/
          mkdir -p reports
          missing=0
          for report in holmes watson moriarty; do
            src=$(find reports -name "$report-report.json" -print -quit)
            if [ -z "$src" ]; then
              echo "Missing $report-report.json" >&2
              missing=1
            else
              cp "$src" "dashboard/$report-report.json"
            fi
          done
          if [ $missing -ne 0 ]; then
            echo "Dashboard assembly failed due to missing report JSON" >&2
            exit 1
          fi

      - name: "📤 Upload Dashboard"
        uses: actions/upload-artifact@v5
        with:
          name: holmes-dashboard
          path: dashboard
          if-no-files-found: error

>>>>>>> 9e43f45e
      - name: "📝 Create Comment"
        uses: actions/github-script@v8
        with:
          script: |
            const fs = require('fs');
            const path = require('path');

            const findMatches = (root, filename) => {
              const results = [];
              const stack = [root];
              while (stack.length) {
                const dir = stack.pop();
                let entries = [];
                try {
                  entries = fs.readdirSync(dir, { withFileTypes: true });
                } catch {
                  continue;
                }
                for (const entry of entries) {
                  const fullPath = path.join(dir, entry.name);
                  if (entry.isDirectory()) {
                    stack.push(fullPath);
                  } else if (entry.isFile() && entry.name === filename) {
                    results.push(fullPath);
                  }
                }
              }
              return results;
            };

            const findReportPath = (filename, reportName) => {
              const matches = findMatches('reports', filename);
              if (matches.length === 0) {
                return null;
              }
              if (reportName) {
                const preferred = matches.find((candidate) => {
                  const parts = candidate.split(path.sep).map((part) => part.toLowerCase());
                  return parts.includes(reportName.toLowerCase());
                });
                if (preferred) {
                  return preferred;
                }
              }
              return matches[0];
            };

            const readReport = (status, reportName, filename) => {
              if (status !== 'success') {
                return `_Report unavailable: upstream job status **${status}**_`;
              }
              const match = findReportPath(filename, reportName);
              if (!match) {
                console.warn(`Report not found: ${reportName}/${filename}`);
                return `_Report missing for ${reportName}_`;
              }
              return fs.readFileSync(match, 'utf8');
            };

            const statuses = {
              holmes: process.env.HOLMES_STATUS || 'unknown',
              watson: process.env.WATSON_STATUS || 'unknown',
              moriarty: process.env.MORIARTY_STATUS || 'unknown'
            };

            const holmes = readReport(statuses.holmes, 'holmes', 'holmes-report.md');
            const watson = readReport(statuses.watson, 'watson', 'watson-report.md');
            const moriarty = readReport(statuses.moriarty, 'moriarty', 'moriarty-report.md');

            const lines = [
              `# 🔍 The Case of Pull Request #${context.payload.pull_request.number}`,
              '',
              '<details><summary>🕵️ SHA-lock HOLMES\'s Investigation (click to expand)</summary>',
              '',
              holmes,
              '',
              '</details>',
              '',
              '---',
              '',
              '<details><summary>🩺 Dr. WATSON\'s Verification (click to expand)</summary>',
              '',
              watson,
              '',
              '</details>',
              '',
              '---',
              '',
              '<details><summary>🔮 Professor MORIARTY\'s Predictions (click to expand)</summary>',
              '',
              moriarty,
              '',
              '</details>',
              '',
              '---',
              '',
              '_Machine-readable reports:_ holmes-report.json · watson-report.json · moriarty-report.json (see workflow artifacts).',
              '',
              '---',
              '',
              '*Filed at 221B Repository Street*'
            ];

            const body = lines.join('\n');

            const { data: comments } = await github.rest.issues.listComments({
              owner: context.repo.owner,
              repo: context.repo.repo,
              issue_number: context.issue.number,
            });

            const botComment = comments.find(comment =>
              comment.user.type === 'Bot' &&
              comment.body.includes('The Case of Pull Request')
            );

            if (botComment) {
              await github.rest.issues.updateComment({
                owner: context.repo.owner,
                repo: context.repo.repo,
                comment_id: botComment.id,
                body
              });
            } else {
              await github.rest.issues.createComment({
                owner: context.repo.owner,
                repo: context.repo.repo,
                issue_number: context.issue.number,
                body
              });
            }
      - name: "🔄 Ensure history for MORIARTY"
        shell: bash
        run: |
          set -euo pipefail
          # In case fetch-depth wasn't honored or repo is shallow, try to unshallow
          if git rev-parse --is-shallow-repository >/dev/null 2>&1; then
            git fetch --prune --unshallow --tags || true
          fi
          git fetch --prune origin '+refs/heads/*:refs/remotes/origin/*' || true<|MERGE_RESOLUTION|>--- conflicted
+++ resolved
@@ -81,11 +81,7 @@
           test -f "$HOLMES_BUNDLE_DIR/bundle.json"
 
       - name: "💾 Upload Bundle"
-<<<<<<< HEAD
-        uses: actions/upload-artifact@v4
-=======
         uses: actions/upload-artifact@v5
->>>>>>> 9e43f45e
         with:
           name: ${{ env.HOLMES_ARTIFACT }}
           path: |
@@ -101,25 +97,10 @@
     
     steps:
       - name: "📦 Checkout Repository"
-<<<<<<< HEAD
-        uses: actions/checkout@v4
-        
-      - name: "🔧 Setup Node.js"
-        uses: actions/setup-node@v4
-        with:
-          node-version: '20'
-          
-      - name: "📦 Install HOLMES"
-        run: pnpm install
-        
-      - name: "📥 Download Bundle"
-        uses: actions/download-artifact@v4
-=======
         uses: actions/checkout@v5
       
       - name: "🛠️ Setup HOLMES environment"
         uses: ./.github/actions/holmes-setup
->>>>>>> 9e43f45e
         with:
           bundle-dir: ${{ env.HOLMES_BUNDLE_DIR }}
           schema: ${{ env.HOLMES_SCHEMA }}
@@ -137,11 +118,7 @@
           bundle-dir: ${{ env.HOLMES_BUNDLE_DIR }}
 
       - name: "💾 Save Report"
-<<<<<<< HEAD
-        uses: actions/upload-artifact@v4
-=======
         uses: actions/upload-artifact@v5
->>>>>>> 9e43f45e
         with:
           name: holmes-report
           path: reports/holmes
@@ -156,13 +133,8 @@
       - name: "📦 Checkout Repository"
         uses: actions/checkout@v5
         
-<<<<<<< HEAD
-      - name: "📥 Download Bundle"
-        uses: actions/download-artifact@v4
-=======
       - name: "🛠️ Setup HOLMES environment"
         uses: ./.github/actions/holmes-setup
->>>>>>> 9e43f45e
         with:
           bundle-dir: ${{ env.HOLMES_BUNDLE_DIR }}
           schema: ${{ env.HOLMES_SCHEMA }}
@@ -180,11 +152,7 @@
           bundle-dir: ${{ env.HOLMES_BUNDLE_DIR }}
 
       - name: "💾 Save Report"
-<<<<<<< HEAD
-        uses: actions/upload-artifact@v4
-=======
         uses: actions/upload-artifact@v5
->>>>>>> 9e43f45e
         with:
           name: watson-report
           path: reports/watson
@@ -201,10 +169,6 @@
         with:
           fetch-depth: 0
         
-<<<<<<< HEAD
-      - name: "📥 Download Bundle"
-        uses: actions/download-artifact@v4
-=======
       - name: "🛠️ Setup HOLMES environment"
         uses: ./.github/actions/holmes-setup
         with:
@@ -231,7 +195,6 @@
           BUNDLE_DIR: ${{ env.HOLMES_BUNDLE_DIR }}
           BASE_REF: ${{ github.base_ref }}
           TIMEFRAME_HOURS: 168
->>>>>>> 9e43f45e
         with:
           script: |
             const fs = require('fs');
@@ -344,11 +307,7 @@
           MORIARTY_ACTIVITY_RELEVANT_PER_DAY: "4"
 
       - name: "💾 Save Report"
-<<<<<<< HEAD
-        uses: actions/upload-artifact@v4
-=======
         uses: actions/upload-artifact@v5
->>>>>>> 9e43f45e
         with:
           name: moriarty-report
           path: reports/moriarty
@@ -377,10 +336,6 @@
       - name: "📦 Checkout Repository"
         uses: actions/checkout@v5
         
-<<<<<<< HEAD
-      - name: "📥 Download Bundle"
-        uses: actions/download-artifact@v4
-=======
       - name: "🔧 Setup pnpm"
         uses: pnpm/action-setup@v4
 
@@ -392,7 +347,6 @@
 
       - name: "🛠️ Setup HOLMES environment"
         uses: ./.github/actions/holmes-setup
->>>>>>> 9e43f45e
         with:
           bundle-dir: ${{ env.HOLMES_BUNDLE_DIR }}
           schema: ${{ env.HOLMES_SCHEMA }}
@@ -535,9 +489,6 @@
     steps:
       - name: "📥 Download Reports"
         uses: actions/download-artifact@v4
-<<<<<<< HEAD
-        
-=======
         with:
           merge-multiple: true
           path: reports
@@ -582,7 +533,6 @@
           path: dashboard
           if-no-files-found: error
 
->>>>>>> 9e43f45e
       - name: "📝 Create Comment"
         uses: actions/github-script@v8
         with:

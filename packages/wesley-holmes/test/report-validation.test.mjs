import test from 'node:test';
import assert from 'node:assert/strict';

import {
  holmesReportSchema,
  watsonReportSchema,
  moriartyReportSchema,
  validateReport
} from '../src/report-schemas.mjs';

const holmesSample = {
  metadata: {
    generatedAt: '2025-10-13T20:00:00.000Z',
    sha: 'abc123',
    verificationStatus: 'ELEMENTARY',
    verificationCount: 4,
    weightedCompletion: 0.9,
    tci: 0.8,
    mri: 0.1,
<<<<<<< HEAD
    bundleVersion: '2.0.0',
    weightConfigSource: 'defaults'
=======
    bundleVersion: '2.0.0'
>>>>>>> f9545bdb
  },
  scores: {
    scs: 0.9,
    tci: 0.8,
    mri: 0.1,
    breakdown: {
      scs: {
        sql: { score: 0.95, totalWeight: 10, coveredWeight: 9.5 },
        types: { score: 0.9, totalWeight: 10, coveredWeight: 9 },
        validation: { score: 0.85, totalWeight: 10, coveredWeight: 8.5 },
        tests: { score: 0.88, totalWeight: 10, coveredWeight: 8.8 }
      },
      tci: {
        unitConstraints: { score: 0.8, total: 40, covered: 32, components: { structure: 0.9, constraints: 0.8, defaults: 0.7, indexes: 0.75 } },
        rls: { score: 1, total: 1, covered: 1 },
        integrationRelations: { score: 0.7, total: 5, covered: 3.5 },
        e2eOps: { score: 0.6, total: 5, covered: 3 }
      },
      mri: {
        drops: { score: 0.1, points: 10, contribution: 0.25 },
        renames: { score: 0, points: 0, contribution: 0 },
        defaults: { score: 0.05, points: 5, contribution: 0.1 },
        typeChanges: { score: 0, points: 0, contribution: 0 },
        indexes: { score: 0.02, points: 2, contribution: 0.05 },
        other: { score: 0.03, points: 3, contribution: 0.07 }
      }
    }
  },
  breakdown: {
    scs: {
      sql: { score: 0.95, earnedWeight: 19, totalWeight: 20 },
      types: { score: 0.9, earnedWeight: 18, totalWeight: 20 },
      validation: { score: 0.85, earnedWeight: 17, totalWeight: 20 },
      tests: { score: 0.7, earnedWeight: 14, totalWeight: 20 }
    },
    tci: {
      unit_constraints: { score: 0.8, covered: 8, total: 10 },
      unit_rls: { score: null, covered: 0, total: 0 },
      integration_relations: { score: 0.75, covered: 3, total: 4 },
      e2e_ops: { score: null, covered: 0, total: 0, note: 'Not tracked' },
      legacy_components: {
        structure: 0.8,
        constraints: 0.8,
        migrations: 1,
        performance: 1
      }
    },
    mri: {
      drops: { score: 0.5, points: 10, count: 1 },
      renames_without_uid: { score: 0.2, points: 4, count: 1 },
      add_not_null_without_default: { score: 0, points: 0, count: 0 },
      non_concurrent_indexes: { score: 0, points: 0, count: 0 },
      totalPoints: 14
    }
  },
  evidence: [
    {
      element: 'schema',
      weight: 5,
      weightSource: 'default',
      status: '✅ SQL & tests',
      evidence: 'schema.sql:1-5@abc123',
      deduction: 'Elementary!'
    }
  ],
  gates: [
    {
      gate: 'Migration Risk',
      status: '✅',
      evidence: 'MRI: 10%',
      ruling: 'Ship it'
    }
  ],
  verdict: {
    code: 'ELEMENTARY',
    message: 'Ship immediately',
    markdown: '✅'
  }
};

const watsonSample = {
  metadata: {
    examinedAt: '2025-10-13T20:00:00.000Z',
    sha: 'abc123'
  },
  citations: {
    total: 4,
    verified: 4,
    failed: 0,
    unverified: 0,
    rate: 1
  },
  math: {
    claimedScs: 0.9,
    recalculatedScs: 0.9,
    difference: 0,
    acceptable: true
  },
  inconsistencies: [],
  opinion: {
    verdict: 'PASSED',
    message: 'All clear',
    markdown: '✅'
  }
};

const moriartySample = {
  metadata: {
    analysisAt: '2025-10-13T20:00:00.000Z'
  },
  status: 'OK',
  history: [
    { timestamp: '2025-10-12T00:00:00.000Z', scs: 0.8, tci: 0.7, mri: 0.2 },
    { timestamp: '2025-10-13T00:00:00.000Z', scs: 0.85, tci: 0.72, mri: 0.18 }
  ],
  latest: {
    scs: 0.85,
    tci: 0.72,
    mri: 0.18
  },
  velocity: {
    recent: 0.02,
    blendedSlope: 0.01
  },
  plateauDetected: false,
  regressionDetected: false,
  eta: {
    optimistic: 2,
    realistic: 3,
    pessimistic: 5
  },
  confidence: 90,
  patterns: []
};

test('holmes report schema accepts valid sample', () => {
  const result = validateReport(holmesReportSchema, holmesSample);
  assert.equal(result.valid, true, result.errors.join('\n'));
});

test('holmes report schema rejects missing scores', () => {
  const broken = structuredClone(holmesSample);
  delete broken.scores;
  const result = validateReport(holmesReportSchema, broken);
  assert.equal(result.valid, false);
  assert.ok(result.errors.some(err => err.includes('scores')));
});

test('watson report schema accepts valid sample', () => {
  const result = validateReport(watsonReportSchema, watsonSample);
  assert.equal(result.valid, true, result.errors.join('\n'));
});

test('watson report schema rejects missing citations.total', () => {
  const broken = structuredClone(watsonSample);
  delete broken.citations.total;
  const result = validateReport(watsonReportSchema, broken);
  assert.equal(result.valid, false);
  assert.ok(result.errors.some(err => err.includes('citations.total')));
});

test('moriarty schema accepts valid sample', () => {
  const result = validateReport(moriartyReportSchema, moriartySample);
  assert.equal(result.valid, true, result.errors.join('\n'));
});

test('moriarty schema enforces history array', () => {
  const broken = structuredClone(moriartySample);
  delete broken.history;
  const result = validateReport(moriartyReportSchema, broken);
  assert.equal(result.valid, false);
  assert.ok(result.errors.some(err => err.includes('history')));
});<|MERGE_RESOLUTION|>--- conflicted
+++ resolved
@@ -17,39 +17,12 @@
     weightedCompletion: 0.9,
     tci: 0.8,
     mri: 0.1,
-<<<<<<< HEAD
-    bundleVersion: '2.0.0',
-    weightConfigSource: 'defaults'
-=======
     bundleVersion: '2.0.0'
->>>>>>> f9545bdb
   },
   scores: {
     scs: 0.9,
     tci: 0.8,
-    mri: 0.1,
-    breakdown: {
-      scs: {
-        sql: { score: 0.95, totalWeight: 10, coveredWeight: 9.5 },
-        types: { score: 0.9, totalWeight: 10, coveredWeight: 9 },
-        validation: { score: 0.85, totalWeight: 10, coveredWeight: 8.5 },
-        tests: { score: 0.88, totalWeight: 10, coveredWeight: 8.8 }
-      },
-      tci: {
-        unitConstraints: { score: 0.8, total: 40, covered: 32, components: { structure: 0.9, constraints: 0.8, defaults: 0.7, indexes: 0.75 } },
-        rls: { score: 1, total: 1, covered: 1 },
-        integrationRelations: { score: 0.7, total: 5, covered: 3.5 },
-        e2eOps: { score: 0.6, total: 5, covered: 3 }
-      },
-      mri: {
-        drops: { score: 0.1, points: 10, contribution: 0.25 },
-        renames: { score: 0, points: 0, contribution: 0 },
-        defaults: { score: 0.05, points: 5, contribution: 0.1 },
-        typeChanges: { score: 0, points: 0, contribution: 0 },
-        indexes: { score: 0.02, points: 2, contribution: 0.05 },
-        other: { score: 0.03, points: 3, contribution: 0.07 }
-      }
-    }
+    mri: 0.1
   },
   breakdown: {
     scs: {
@@ -82,7 +55,6 @@
     {
       element: 'schema',
       weight: 5,
-      weightSource: 'default',
       status: '✅ SQL & tests',
       evidence: 'schema.sql:1-5@abc123',
       deduction: 'Elementary!'

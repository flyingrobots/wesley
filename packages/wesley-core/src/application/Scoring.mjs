/**
 * Wesley Scoring System
 * SCS - Schema Coverage Score
 * MRI - Migration Risk Index  
 * TCI - Test Confidence Index
 */

import { DirectiveProcessor } from '../domain/Directives.mjs';

export const SCORE_SCHEMA_VERSION = '2.0.0';
export const BUNDLE_VERSION = '2.0.0';
export const DEFAULT_THRESHOLDS = Object.freeze({
  scs: 0.8,
  tci: 0.7,
  mri: 0.4
});

export class ScoringEngine {
  constructor(evidenceMap) {
    this.evidenceMap = evidenceMap;
  }

  /**
   * Schema Coverage Score - Did artifacts exist for each IR node?
   * Formula: Σ(weight × present) / Σ(weight)
   */
<<<<<<< HEAD
  calculateSCS(schema, requiredArtifacts = ['sql', 'typescript', 'zod']) {
    const breakdown = this.calculateSCSBreakdown(schema, requiredArtifacts);
    const weights = { sql: 0.4, types: 0.25, validation: 0.2, tests: 0.15 };
    let totalWeight = 0;
    let weightedScore = 0;

    for (const [key, meta] of Object.entries(breakdown)) {
      if (meta.totalWeight > 0 && weights[key]) {
        totalWeight += weights[key];
        weightedScore += weights[key] * meta.score;
      }
    }

    return totalWeight > 0 ? weightedScore / totalWeight : 0;
  }

  calculateSCSBreakdown(schema, requiredArtifacts = ['sql', 'typescript', 'zod']) {
    const categories = {
      sql: { kinds: ['sql'], totalWeight: 0, coveredWeight: 0 },
      types: { kinds: ['typescript', 'ts'], totalWeight: 0, coveredWeight: 0 },
      validation: { kinds: ['zod', 'validation'], totalWeight: 0, coveredWeight: 0 },
      tests: { kinds: ['test', 'tests'], totalWeight: 0, coveredWeight: 0 }
    };
=======
  calculateSCSDetails(schema, options = {}) {
    const artifactGroups = options.artifactGroups || {
      sql: ['sql'],
      types: ['ts', 'typescript'],
      validation: ['zod'],
      tests: ['test']
    };
    const rollupGroups = options.rollupGroups || ['sql', 'types', 'validation'];

    const totals = {};
    for (const key of Object.keys(artifactGroups)) {
      totals[key] = { totalWeight: 0, earnedWeight: 0 };
    }

    let totalWeight = 0;
    let earnedWeight = 0;
>>>>>>> f9545bdb

    for (const table of schema.getTables()) {
      for (const field of table.getFields()) {
        if (field.isVirtual() || DirectiveProcessor.shouldSkip(field.directives)) {
          continue;
        }

<<<<<<< HEAD
        const uid = DirectiveProcessor.getUid(field.directives) || `col:${table.name}.${field.name}`;
        const weight = DirectiveProcessor.getWeight(field.directives);
        if (weight <= 0) continue;

        for (const meta of Object.values(categories)) {
          meta.totalWeight += weight;
          if (this.hasAnyEvidence(uid, meta.kinds)) {
            meta.coveredWeight += weight;
          }
        }
      }
    }

    // Ensure legacy "complete artifacts" still accounted for consumers relying on default argument
    if (requiredArtifacts && requiredArtifacts.length) {
      const completeKey = '_completeArtifacts';
      if (!categories[completeKey]) {
        categories[completeKey] = { kinds: requiredArtifacts, totalWeight: 0, coveredWeight: 0 };
      }
      for (const table of schema.getTables()) {
        for (const field of table.getFields()) {
          if (field.isVirtual() || DirectiveProcessor.shouldSkip(field.directives)) continue;
          const uid = DirectiveProcessor.getUid(field.directives) || `col:${table.name}.${field.name}`;
          const weight = DirectiveProcessor.getWeight(field.directives);
          if (weight <= 0) continue;
          categories[completeKey].totalWeight += weight;
          if (this.evidenceMap?.hasCompleteArtifacts?.(uid, requiredArtifacts)) {
            categories[completeKey].coveredWeight += weight;
          }
        }
      }
    }

    for (const meta of Object.values(categories)) {
      meta.score = meta.totalWeight > 0 ? meta.coveredWeight / meta.totalWeight : 0;
      meta.score = this.round(meta.score);
    }

    return categories;
=======
        const uid = DirectiveProcessor.getUid(field.directives) || `${table.name}.${field.name}`;
        const weight = DirectiveProcessor.getWeight(field.directives);

        totalWeight += weight;
        let hasAllRequired = true;

        for (const [group, kinds] of Object.entries(artifactGroups)) {
          const hasArtifact = this.evidenceMap.hasArtifact(uid, kinds);
          totals[group].totalWeight += weight;
          if (hasArtifact) {
            totals[group].earnedWeight += weight;
          } else if (rollupGroups.includes(group)) {
            hasAllRequired = false;
          }
        }

        if (hasAllRequired) {
          earnedWeight += weight;
        }
      }
    }

    const breakdown = {};
    for (const [group, summary] of Object.entries(totals)) {
      const { totalWeight: total, earnedWeight: earned } = summary;
      breakdown[group] = {
        score: total > 0 ? parseFloat((earned / total).toFixed(3)) : 0,
        earnedWeight: parseFloat(earned.toFixed(3)),
        totalWeight: parseFloat(total.toFixed(3))
      };
    }

    const score = totalWeight > 0 ? earnedWeight / totalWeight : 0;

    return {
      score: parseFloat(score.toFixed(3)),
      breakdown
    };
  }

  calculateSCS(schema, options) {
    return this.calculateSCSDetails(schema, options).score;
>>>>>>> f9545bdb
  }

  /**
   * Migration Risk Index - How spicy is this migration?
   * 0 = safe, 1 = maximum spice
   */
<<<<<<< HEAD
  calculateMRI(migrationSteps) {
    return this.calculateMRIMetrics(migrationSteps).score;
  }

  /**
   * Test Confidence Index - How well tested is the schema?
   * Weighted average of different test types
   */
  calculateTCI(schema, testResults = {}, migrationSteps = []) {
    const breakdown = this.calculateTCIBreakdown(schema, migrationSteps, testResults);
    const weights = { unitConstraints: 0.45, rls: 0.2, integrationRelations: 0.2, e2eOps: 0.15 };
    let totalWeight = 0;
    let weightedScore = 0;

    for (const [key, meta] of Object.entries(breakdown)) {
      if (meta.total > 0 && weights[key]) {
        totalWeight += weights[key];
        weightedScore += weights[key] * meta.score;
      }
    }

    const score = totalWeight > 0 ? weightedScore / totalWeight : 0;
    return this.round(score, 0);
  }

  calculateTCIBreakdown(schema, migrationSteps = [], testResults = {}) {
    const breakdown = {
      unitConstraints: { total: 0, covered: 0, components: {} },
      rls: { total: 0, covered: 0 },
      integrationRelations: { total: 0, covered: 0 },
      e2eOps: { total: 0, covered: 0 }
    };

    const structure = { total: 0, covered: 0 };
    const constraints = { total: 0, covered: 0 };
    const defaults = { total: 0, covered: 0 };
    const indexes = { total: 0, covered: 0 };

    for (const table of schema.getTables()) {
      const tableUid = DirectiveProcessor.getUid(table.directives) || `tbl:${table.name}`;
      if (table.directives?.['@rls']) {
        breakdown.rls.total += 1;
        if (this.hasAnyEvidence(`${tableUid}.rls`, ['test'])) {
          breakdown.rls.covered += 1;
        }
      }

      for (const field of table.getFields()) {
        if (field.isVirtual()) {
          // Integration coverage for relation helpers is inferred from behavior/generation tests
          const relationUid = DirectiveProcessor.getUid(field.directives) || `rel:${table.name}.${field.name}`;
          // @hasMany / @hasOne fields surface via relation directives
          breakdown.integrationRelations.total += 1;
          if (this.hasAnyEvidence(relationUid, ['test'])) {
            breakdown.integrationRelations.covered += 1;
          }
          continue;
        }

        if (DirectiveProcessor.shouldSkip(field.directives)) {
          continue;
        }

        const fieldUid = DirectiveProcessor.getUid(field.directives) || `col:${table.name}.${field.name}`;
        const weight = DirectiveProcessor.getWeight(field.directives);

        structure.total += weight;
        if (this.hasAnyEvidence(fieldUid, ['test'])) {
          structure.covered += weight;
        }

        if (field.isPrimaryKey()) {
          constraints.total += weight;
          if (this.hasAnyEvidence(`${fieldUid}.pk`, ['test'])) {
            constraints.covered += weight;
          }
        }

        if (field.isForeignKey()) {
          constraints.total += weight;
          if (this.hasAnyEvidence(`${fieldUid}.fk`, ['test'])) {
            constraints.covered += weight;
          }
          breakdown.integrationRelations.total += 1;
          if (this.hasAnyEvidence(`${fieldUid}.fk`, ['test'])) {
            breakdown.integrationRelations.covered += 1;
          }
        }

        if (field.isUnique()) {
          constraints.total += weight;
          if (this.hasAnyEvidence(`${fieldUid}.unique`, ['test'])) {
            constraints.covered += weight;
          }
        }

        if (field.directives?.['@check']) {
          constraints.total += weight;
          if (this.hasAnyEvidence(`${fieldUid}.check`, ['test'])) {
            constraints.covered += weight;
          }
        }

        if (field.directives?.['@default']) {
          defaults.total += weight;
          if (this.hasAnyEvidence(`${fieldUid}.default`, ['test'])) {
            defaults.covered += weight;
          }
        }

        if (field.isIndexed() || field.isUnique()) {
          indexes.total += weight;
          if (this.hasAnyEvidence(`${fieldUid}.index`, ['test'])) {
            indexes.covered += weight;
          }
        }

        if (field.directives?.['@computed'] || field.directives?.['@generated']) {
          breakdown.integrationRelations.total += 1;
          const suffix = field.directives['@computed'] ? 'behavior' : 'generated';
          if (this.hasAnyEvidence(`${fieldUid}.${suffix}`, ['test'])) {
            breakdown.integrationRelations.covered += 1;
          }
        }
      }
    }

    const structureScore = structure.total > 0 ? structure.covered / structure.total : 0;
    const constraintScore = constraints.total > 0 ? constraints.covered / constraints.total : 0;
    const defaultScore = defaults.total > 0 ? defaults.covered / defaults.total : 0;
    const indexScore = indexes.total > 0 ? indexes.covered / indexes.total : 0;

    breakdown.unitConstraints.total = structure.total + constraints.total + defaults.total + indexes.total;
    const normalizedWeight = (structure.total > 0 ? 0.35 : 0) + (constraints.total > 0 ? 0.35 : 0) + (defaults.total > 0 ? 0.1 : 0) + (indexes.total > 0 ? 0.2 : 0);
    const unitScore = normalizedWeight > 0
      ? (
          (structure.total > 0 ? 0.35 * structureScore : 0) +
          (constraints.total > 0 ? 0.35 * constraintScore : 0) +
          (defaults.total > 0 ? 0.1 * defaultScore : 0) +
          (indexes.total > 0 ? 0.2 * indexScore : 0)
        ) / normalizedWeight
      : 0;

    breakdown.unitConstraints.covered = breakdown.unitConstraints.total * unitScore;
    breakdown.unitConstraints.components = {
      structure: this.round(structureScore),
      constraints: this.round(constraintScore),
      defaults: this.round(defaultScore),
      indexes: this.round(indexScore)
    };
    breakdown.unitConstraints.score = this.round(unitScore);

    if (breakdown.rls.total > 0) {
      breakdown.rls.score = this.round(breakdown.rls.covered / breakdown.rls.total);
    } else {
      breakdown.rls.score = 0;
    }

    if (breakdown.integrationRelations.total > 0) {
      breakdown.integrationRelations.score = this.round(breakdown.integrationRelations.covered / breakdown.integrationRelations.total);
    } else {
      breakdown.integrationRelations.score = 0;
    }

    for (const step of migrationSteps) {
      breakdown.e2eOps.total += 1;
      if (this.hasAnyEvidence(this.migrationStepUid(step), ['test'])) {
        breakdown.e2eOps.covered += 1;
      }
    }

    if (breakdown.e2eOps.total > 0) {
      breakdown.e2eOps.score = this.round(breakdown.e2eOps.covered / breakdown.e2eOps.total);
    } else {
      breakdown.e2eOps.score = 0;
    }

    breakdown.rls.score = breakdown.rls.score ?? 0;
    breakdown.integrationRelations.score = breakdown.integrationRelations.score ?? 0;
    breakdown.e2eOps.score = breakdown.e2eOps.score ?? 0;

    const health = this.deriveTestHealth(testResults);
    const applyHealth = (key) => {
      const entry = breakdown[key];
      if (!entry) return;
      const factor = this.resolveHealthFactor(health, key);
      entry.score = this.round(entry.score * factor, entry.score);
    };

    applyHealth('unitConstraints');
    applyHealth('rls');
    applyHealth('integrationRelations');
    applyHealth('e2eOps');

    return breakdown;
  }

  calculateMRIMetrics(migrationSteps) {
    const categories = {
      drops: 0,
      renames: 0,
      defaults: 0,
      typeChanges: 0,
      indexes: 0,
      other: 0
    };
=======
  calculateMRIDetails(migrationSteps = []) {
    const components = {
      drops: { points: 0, count: 0 },
      renames_without_uid: { points: 0, count: 0 },
      add_not_null_without_default: { points: 0, count: 0 },
      non_concurrent_indexes: { points: 0, count: 0 }
    };

    let riskPoints = 0;
>>>>>>> f9545bdb

    for (const step of migrationSteps) {
      switch (step.kind) {
        case 'drop_table':
<<<<<<< HEAD
          categories.drops += 40;
          break;
        case 'drop_column':
          categories.drops += 25;
          break;
        case 'rename_column':
        case 'rename_table':
          categories.renames += step.uidContinuity ? 5 : 15;
=======
          components.drops.points += 40;
          components.drops.count += 1;
          riskPoints += 40;
          break;
        case 'drop_column':
          components.drops.points += 25;
          components.drops.count += 1;
          riskPoints += 25;
          break;
        case 'alter_type':
          if (!this.isSafeCast(step.from, step.to)) {
            components.add_not_null_without_default.points += 30;
            components.add_not_null_without_default.count += 1;
            riskPoints += 30;
          }
          break;
        case 'add_column':
          if (step.field?.nonNull && !step.field?.directives?.['@default']) {
            components.add_not_null_without_default.points += 25;
            components.add_not_null_without_default.count += 1;
            riskPoints += 25;
          }
          break;
        case 'rename_column':
        case 'rename_table':
          if (!step.uidContinuity) {
            components.renames_without_uid.points += 10;
            components.renames_without_uid.count += 1;
            riskPoints += 10;
          }
>>>>>>> f9545bdb
          break;
        case 'alter_type':
          categories.typeChanges += this.isSafeCast(step.from, step.to) ? 10 : 30;
          break;
        case 'add_column': {
          const risky = step.field?.nonNull && !step.field?.directives?.['@default'];
          categories.defaults += risky ? 25 : 10;
          break;
        }
        case 'create_index':
<<<<<<< HEAD
          categories.indexes += step.concurrent === false ? 10 : 5;
=======
          if (step.concurrent === false) {
            components.non_concurrent_indexes.points += 10;
            components.non_concurrent_indexes.count += 1;
            riskPoints += 10;
          }
>>>>>>> f9545bdb
          break;
        default:
          categories.other += 5;
      }
    }

<<<<<<< HEAD
    const totalPoints = Object.values(categories).reduce((sum, value) => sum + value, 0);
    const capped = Math.min(totalPoints, 100);
    const score = this.round(capped / 100);

    const breakdown = {};
    for (const [key, points] of Object.entries(categories)) {
      breakdown[key] = {
        points,
        score: this.round(Math.min(points, 100) / 100),
        contribution: totalPoints > 0 ? this.round(points / totalPoints) : 0
      };
    }

    return { score, points: totalPoints, breakdown };
  }

  calculateMRIBreakdown(migrationSteps) {
    return this.calculateMRIMetrics(migrationSteps).breakdown;
=======
    const normalized = Math.min(100, riskPoints) / 100;

    const breakdown = {};
    const normalizedTotal = Math.min(100, riskPoints) || 0;
    for (const [key, value] of Object.entries(components)) {
      const limitedPoints = Math.min(value.points, 100);
      breakdown[key] = {
        score: normalizedTotal > 0 ? parseFloat((limitedPoints / normalizedTotal).toFixed(3)) : 0,
        points: value.points,
        count: value.count
      };
    }

    breakdown.totalPoints = riskPoints;

    return {
      score: parseFloat(normalized.toFixed(3)),
      breakdown
    };
  }

  calculateMRI(migrationSteps) {
    return this.calculateMRIDetails(migrationSteps).score;
  }

  /**
   * Test Confidence Index - How well tested is the schema?
   * Weighted average of different test types
   */
  calculateTCIDetails(schema, testResults = {}) {
    const weights = {
      structure: 0.20,    // Tables/columns exist
      constraints: 0.45,  // PK/FK/unique work
      migrations: 0.25,   // Migrations apply cleanly
      performance: 0.10   // Indexes used
    };

    const testedStructure = this.collectStructureEvidence(schema);
    const structureDetails = this.calculateTestCoverageDetails(schema, testedStructure);

    const testedConstraints = this.collectConstraintEvidence(schema);
    const constraintDetails = this.calculateConstraintCoverageDetails(schema, testedConstraints);

    const relationDetails = this.calculateRelationCoverageDetails(schema, testedConstraints);
    const rlsDetails = this.calculateRlsCoverageDetails(schema);

    const migrationCoverage = testResults.migrations?.passed /
      (testResults.migrations?.total || 1) || 0;
    const performanceCoverage = this.calculateIndexCoverage(
      schema,
      testResults.performance || []
    );

    const score = (
      weights.structure * structureDetails.score +
      weights.constraints * constraintDetails.score +
      weights.migrations * migrationCoverage +
      weights.performance * performanceCoverage
    );

    const breakdown = {
      unit_constraints: {
        score: structureNumber(constraintDetails.score),
        covered: constraintDetails.coveredWeight,
        total: constraintDetails.totalWeight
      },
      unit_rls: {
        score: structureNumber(rlsDetails.score),
        covered: rlsDetails.covered,
        total: rlsDetails.total
      },
      integration_relations: {
        score: structureNumber(relationDetails.score),
        covered: relationDetails.covered,
        total: relationDetails.total
      },
      e2e_ops: {
        score: null,
        covered: 0,
        total: 0,
        note: 'Query operation test tracking not yet implemented'
      },
      legacy_components: {
        structure: structureDetails.score,
        constraints: constraintDetails.score,
        migrations: migrationCoverage,
        performance: performanceCoverage
      }
    };

    return {
      score: parseFloat(score.toFixed(3)),
      breakdown
    };
  }

  calculateTCI(schema, testResults) {
    return this.calculateTCIDetails(schema, testResults).score;
>>>>>>> f9545bdb
  }

  /**
   * Calculate overall system readiness
   */
  calculateReadiness(scs, mri, tci, thresholds = {}) {
    const t = { ...DEFAULT_THRESHOLDS, ...thresholds };
    
    const scsPass = scs >= t.scs;
    const tciPass = tci >= t.tci;
    const mriPass = mri <= t.mri;
    
    const allPass = scsPass && tciPass && mriPass;
    
    return {
      ready: allPass,
      scs: { score: scs, threshold: t.scs, pass: scsPass },
      tci: { score: tci, threshold: t.tci, pass: tciPass },
      mri: { score: mri, threshold: t.mri, pass: mriPass },
      verdict: this.getVerdict(allPass, scsPass, tciPass, mriPass)
    };
  }

  getVerdict(allPass, scsPass, tciPass, mriPass) {
    if (allPass) return 'ELEMENTARY';
    
    const failures = [];
    if (!scsPass) failures.push('incomplete artifacts');
    if (!tciPass) failures.push('insufficient tests');
    if (!mriPass) failures.push('high risk migrations');
    
    if (failures.length >= 2) return 'YOU SHALL NOT PASS';
    return 'REQUIRES INVESTIGATION';
  }

  // Helper methods
  isSafeCast(fromType, toType) {
    if (!fromType || !toType) return false;
    if (fromType === toType) return true;

    const safeCasts = {
      Int: ['Float', 'Decimal', 'BigInt', 'String'],
      Float: ['Decimal', 'String'],
      Decimal: ['String'],
      BigInt: ['Decimal', 'String'],
      Boolean: ['String', 'Int'],
      ID: ['String'],
      UUID: ['String']
    };

    // Treat expressed as strings but allow case-insensitive matches
    const from = String(fromType);
    const to = String(toType);

    return (safeCasts[from] || safeCasts[from.charAt(0).toUpperCase() + from.slice(1)] || [])
      .map(target => target.toLowerCase())
      .includes(to.toLowerCase());
  }

  calculateTestCoverageDetails(schema, testedElements) {
    const tested = new Set(testedElements);
    let total = 0;
    let covered = 0;

    for (const table of schema.getTables()) {
      total++;
      if (tested.has(table.name)) covered++;
      
      for (const field of table.getFields()) {
        if (!field.isVirtual()) {
          total++;
          if (tested.has(`${table.name}.${field.name}`)) {
            covered++;
          }
        }
      }
    }

    const score = total > 0 ? covered / total : 0;
    return {
      score,
      total,
      covered
    };
  }

  calculateTestCoverage(schema, testedElements) {
    return this.calculateTestCoverageDetails(schema, testedElements).score;
  }

  calculateConstraintCoverageDetails(schema, testedConstraints) {
    const tested = new Set(testedConstraints);
    let totalWeight = 0;
    let coveredWeight = 0;

    for (const table of schema.getTables()) {
      for (const field of table.getFields()) {
        const weight = DirectiveProcessor.getWeight(field.directives);
        
        // Check each constraint type
        if (field.isPrimaryKey()) {
          totalWeight += weight;
          if (tested.has(`${table.name}.${field.name}.pk`)) {
            coveredWeight += weight;
          }
        }
        
        if (field.isForeignKey()) {
          totalWeight += weight;
          if (tested.has(`${table.name}.${field.name}.fk`)) {
            coveredWeight += weight;
          }
        }
        
        if (field.isUnique()) {
          totalWeight += weight;
          if (tested.has(`${table.name}.${field.name}.unique`)) {
            coveredWeight += weight;
          }
        }
      }
    }

    const score = totalWeight > 0 ? coveredWeight / totalWeight : 0;
    return {
      score,
      totalWeight,
      coveredWeight
    };
  }

  calculateConstraintCoverage(schema, testedConstraints) {
    return this.calculateConstraintCoverageDetails(schema, testedConstraints).score;
  }

  calculateIndexCoverage(schema, testedIndexes) {
    const tested = new Set(testedIndexes);
    let total = 0;
    let covered = 0;

    for (const table of schema.getTables()) {
      for (const field of table.getFields()) {
        if (field.isIndexed()) {
          total++;
          if (tested.has(`${table.name}_${field.name}_idx`)) {
            covered++;
          }
        }
      }
    }

    return total > 0 ? covered / total : 0;
  }

  /**
   * Export scores to JSON
   */
  exportScores(schema, migrationSteps = [], testResults = {}) {
<<<<<<< HEAD
    const scsBreakdown = this.calculateSCSBreakdown(schema);
    const scs = this.round(this.calculateSCS(schema));
    const mriMetrics = this.calculateMRIMetrics(migrationSteps);
    const tciBreakdown = this.calculateTCIBreakdown(schema, migrationSteps, testResults);
    const tci = this.calculateTCI(schema, testResults, migrationSteps);
    const readiness = this.calculateReadiness(scs, mriMetrics.score, tci);

    return {
      version: SCORE_SCHEMA_VERSION,
      timestamp: new Date().toISOString(),
      commit: this.evidenceMap.sha,
      scores: {
        scs,
        mri: mriMetrics.score,
        tci,
        breakdown: {
          scs: this.serializeBreakdown(scsBreakdown),
          tci: this.serializeBreakdown(tciBreakdown),
          mri: this.serializeBreakdown(mriMetrics.breakdown)
        }
=======
    const scsDetails = this.calculateSCSDetails(schema);
    const mriDetails = this.calculateMRIDetails(migrationSteps);
    const tciDetails = this.calculateTCIDetails(schema, testResults);

    const readiness = this.calculateReadiness(
      scsDetails.score,
      mriDetails.score,
      tciDetails.score
    );

    return {
      version: '2.0.0',
      timestamp: new Date().toISOString(),
      commit: this.evidenceMap.sha,
      scores: {
        scs: scsDetails.score,
        mri: mriDetails.score,
        tci: tciDetails.score
      },
      breakdown: {
        scs: scsDetails.breakdown,
        mri: mriDetails.breakdown,
        tci: tciDetails.breakdown
>>>>>>> f9545bdb
      },
      thresholds: { ...DEFAULT_THRESHOLDS },
      readiness,
      metadata: {
        tables: schema.getTables().length,
        migrationSteps: migrationSteps.length,
        testsRun: testResults.total || 0
      }
    };
  }

<<<<<<< HEAD
  serializeBreakdown(breakdown) {
    if (!breakdown || typeof breakdown !== 'object') return breakdown;
    const result = {};
    for (const [key, value] of Object.entries(breakdown)) {
      if (key.startsWith('_')) {
        continue;
      }
      if (value && typeof value === 'object' && !Array.isArray(value)) {
        result[key] = {};
        for (const [innerKey, innerValue] of Object.entries(value)) {
          if (innerKey.startsWith('_')) continue;
          if (typeof innerValue === 'number') {
            result[key][innerKey] = this.round(innerValue);
          } else if (innerValue && typeof innerValue === 'object') {
            result[key][innerKey] = this.serializeBreakdown(innerValue);
          } else {
            result[key][innerKey] = innerValue;
          }
        }
      } else {
        result[key] = value;
      }
    }
    return result;
  }

  migrationStepUid(step) {
    if (step.uid) return step.uid;
    const parts = [step.kind];
    if (step.table) parts.push(step.table);
    if (step.column) parts.push(step.column);
    if (step.name) parts.push(step.name);
    return `migration:${parts.join(':')}`;
  }

  hasAnyEvidence(uid, kinds) {
    if (!this.evidenceMap || typeof this.evidenceMap.getEvidence !== 'function') {
      return false;
    }
    const evidence = this.evidenceMap.getEvidence(uid);
    if (!evidence) return false;
    return kinds.some(kind => Array.isArray(evidence[kind]) && evidence[kind].length > 0);
  }

  deriveTestHealth(testResults = {}) {
    const health = {};

    const overall = this.toRatio(testResults.passed, testResults.total, testResults.failed)
      ?? this.ratioFromSuites(testResults.suites);
    if (overall != null) health.overall = overall;

    health.unitConstraints = this.toRatioFromObject(testResults.unitConstraints)
      ?? this.toRatioFromObject(testResults.constraints)
      ?? this.toRatioFromArray(testResults.constraints);

    health.rls = this.toRatioFromObject(testResults.rls)
      ?? this.toRatioFromObject(testResults.policies);

    health.integrationRelations = this.toRatioFromObject(testResults.integration)
      ?? this.toRatioFromObject(testResults.behavior)
      ?? this.toRatioFromArray(testResults.integration);

    health.e2eOps = this.toRatioFromObject(testResults.migrations)
      ?? this.toRatioFromObject(testResults.endToEnd)
      ?? this.toRatio(testResults.migrationsPassed, testResults.migrationsTotal, testResults.migrationsFailed);

    return health;
  }

  resolveHealthFactor(health, key) {
    const factor = health[key];
    if (typeof factor === 'number' && Number.isFinite(factor)) {
      return this.clamp(factor, 0, 1);
    }
    if (typeof health.overall === 'number' && Number.isFinite(health.overall)) {
      return this.clamp(health.overall, 0, 1);
    }
    return 1;
  }

  toRatio(passed, total, failed) {
    if (typeof total === 'number' && total > 0) {
      const pass = typeof passed === 'number'
        ? passed
        : (typeof failed === 'number' ? total - failed : total);
      return this.clamp(pass / total, 0, 1);
    }
    if (typeof passed === 'number' && typeof failed === 'number') {
      const denom = passed + failed;
      if (denom > 0) {
        return this.clamp(passed / denom, 0, 1);
      }
    }
    return null;
  }

  toRatioFromObject(value) {
    if (!value || typeof value !== 'object') return null;
    return this.toRatio(value.passed ?? value.success ?? value.ok ?? value.completed, value.total ?? value.count, value.failed ?? value.errors);
  }

  toRatioFromArray(arr) {
    if (!Array.isArray(arr) || arr.length === 0) return null;
    let passed = 0;
    for (const item of arr) {
      if (item === true || item === 1 || item === 'pass' || item === 'passed') {
        passed += 1;
      } else if (item && typeof item === 'object') {
        const ratio = this.toRatioFromObject(item);
        if (ratio != null) {
          passed += ratio;
        }
      }
    }
    return this.clamp(passed / arr.length, 0, 1);
  }

  ratioFromSuites(suites) {
    if (!Array.isArray(suites) || suites.length === 0) {
      return null;
    }
    let total = 0;
    let passed = 0;
    for (const suite of suites) {
      const ratio = this.toRatioFromObject(suite) ?? this.statusToRatio(suite.status ?? suite.verdict);
      if (ratio != null) {
        total += 1;
        passed += ratio;
      }
    }
    if (total === 0) return null;
    return this.clamp(passed / total, 0, 1);
  }

  statusToRatio(status) {
    if (!status) return null;
    const normalized = String(status).toLowerCase();
    if (['pass', 'passed', 'ok', 'success'].includes(normalized)) return 1;
    if (['fail', 'failed', 'error'].includes(normalized)) return 0;
    return null;
  }

  clamp(value, min = 0, max = 1) {
    return Math.min(Math.max(value, min), max);
  }

  round(value, fallback = 0) {
    if (typeof value !== 'number' || !Number.isFinite(value)) {
      return fallback;
    }
    return Math.round(value * 1000) / 1000;
  }
=======
  collectStructureEvidence(schema) {
    const tested = new Set();

    for (const table of schema.getTables()) {
      const tableUid = DirectiveProcessor.getUid(table.directives) || `tbl:${table.name}`;
      if (this.evidenceMap.hasArtifact(tableUid, 'test')) {
        tested.add(table.name);
      }

      for (const field of table.getFields()) {
        if (field.isVirtual()) continue;
        const fieldUid = DirectiveProcessor.getUid(field.directives) || `${table.name}.${field.name}`;
        if (this.evidenceMap.hasArtifact(fieldUid, 'test')) {
          tested.add(`${table.name}.${field.name}`);
        }
      }
    }

    return Array.from(tested);
  }

  collectConstraintEvidence(schema) {
    const tested = new Set();

    for (const table of schema.getTables()) {
      for (const field of table.getFields()) {
        const fieldUid = DirectiveProcessor.getUid(field.directives) || `${table.name}.${field.name}`;

        if (field.isPrimaryKey() && this.evidenceMap.hasArtifact(`${fieldUid}.pk`, 'test')) {
          tested.add(`${table.name}.${field.name}.pk`);
        }

        if (field.isForeignKey() && this.evidenceMap.hasArtifact(`${fieldUid}.fk`, 'test')) {
          tested.add(`${table.name}.${field.name}.fk`);
        }

        if (field.isUnique() && this.evidenceMap.hasArtifact(`${fieldUid}.unique`, 'test')) {
          tested.add(`${table.name}.${field.name}.unique`);
        }
      }
    }

    return Array.from(tested);
  }

  calculateRelationCoverageDetails(schema, testedConstraintsArray) {
    const tested = new Set(testedConstraintsArray);
    let total = 0;
    let covered = 0;

    for (const table of schema.getTables()) {
      for (const field of table.getFields()) {
        if (!field.isForeignKey()) continue;
        const fieldUid = DirectiveProcessor.getUid(field.directives) || `${table.name}.${field.name}`;
        total += 1;
        if (tested.has(`${table.name}.${field.name}.fk`) || this.evidenceMap.hasArtifact(`${fieldUid}.fk`, 'test')) {
          covered += 1;
        }
      }
    }

    return {
      score: total > 0 ? covered / total : 0,
      covered,
      total
    };
  }

  calculateRlsCoverageDetails(schema) {
    let total = 0;
    let covered = 0;

    for (const table of schema.getTables()) {
      if (!table.directives?.['@rls']) continue;
      total += 1;
      const tableUid = DirectiveProcessor.getUid(table.directives) || `tbl:${table.name}`;
      if (this.evidenceMap.hasArtifact(`${tableUid}.rls`, 'test')) {
        covered += 1;
      }
    }

    return {
      score: total > 0 ? covered / total : 0,
      covered,
      total
    };
  }
}

function structureNumber(value) {
  if (value === null || value === undefined) return null;
  return parseFloat(value.toFixed(3));
>>>>>>> f9545bdb
}<|MERGE_RESOLUTION|>--- conflicted
+++ resolved
@@ -7,14 +7,6 @@
 
 import { DirectiveProcessor } from '../domain/Directives.mjs';
 
-export const SCORE_SCHEMA_VERSION = '2.0.0';
-export const BUNDLE_VERSION = '2.0.0';
-export const DEFAULT_THRESHOLDS = Object.freeze({
-  scs: 0.8,
-  tci: 0.7,
-  mri: 0.4
-});
-
 export class ScoringEngine {
   constructor(evidenceMap) {
     this.evidenceMap = evidenceMap;
@@ -24,31 +16,6 @@
    * Schema Coverage Score - Did artifacts exist for each IR node?
    * Formula: Σ(weight × present) / Σ(weight)
    */
-<<<<<<< HEAD
-  calculateSCS(schema, requiredArtifacts = ['sql', 'typescript', 'zod']) {
-    const breakdown = this.calculateSCSBreakdown(schema, requiredArtifacts);
-    const weights = { sql: 0.4, types: 0.25, validation: 0.2, tests: 0.15 };
-    let totalWeight = 0;
-    let weightedScore = 0;
-
-    for (const [key, meta] of Object.entries(breakdown)) {
-      if (meta.totalWeight > 0 && weights[key]) {
-        totalWeight += weights[key];
-        weightedScore += weights[key] * meta.score;
-      }
-    }
-
-    return totalWeight > 0 ? weightedScore / totalWeight : 0;
-  }
-
-  calculateSCSBreakdown(schema, requiredArtifacts = ['sql', 'typescript', 'zod']) {
-    const categories = {
-      sql: { kinds: ['sql'], totalWeight: 0, coveredWeight: 0 },
-      types: { kinds: ['typescript', 'ts'], totalWeight: 0, coveredWeight: 0 },
-      validation: { kinds: ['zod', 'validation'], totalWeight: 0, coveredWeight: 0 },
-      tests: { kinds: ['test', 'tests'], totalWeight: 0, coveredWeight: 0 }
-    };
-=======
   calculateSCSDetails(schema, options = {}) {
     const artifactGroups = options.artifactGroups || {
       sql: ['sql'],
@@ -65,7 +32,6 @@
 
     let totalWeight = 0;
     let earnedWeight = 0;
->>>>>>> f9545bdb
 
     for (const table of schema.getTables()) {
       for (const field of table.getFields()) {
@@ -73,47 +39,6 @@
           continue;
         }
 
-<<<<<<< HEAD
-        const uid = DirectiveProcessor.getUid(field.directives) || `col:${table.name}.${field.name}`;
-        const weight = DirectiveProcessor.getWeight(field.directives);
-        if (weight <= 0) continue;
-
-        for (const meta of Object.values(categories)) {
-          meta.totalWeight += weight;
-          if (this.hasAnyEvidence(uid, meta.kinds)) {
-            meta.coveredWeight += weight;
-          }
-        }
-      }
-    }
-
-    // Ensure legacy "complete artifacts" still accounted for consumers relying on default argument
-    if (requiredArtifacts && requiredArtifacts.length) {
-      const completeKey = '_completeArtifacts';
-      if (!categories[completeKey]) {
-        categories[completeKey] = { kinds: requiredArtifacts, totalWeight: 0, coveredWeight: 0 };
-      }
-      for (const table of schema.getTables()) {
-        for (const field of table.getFields()) {
-          if (field.isVirtual() || DirectiveProcessor.shouldSkip(field.directives)) continue;
-          const uid = DirectiveProcessor.getUid(field.directives) || `col:${table.name}.${field.name}`;
-          const weight = DirectiveProcessor.getWeight(field.directives);
-          if (weight <= 0) continue;
-          categories[completeKey].totalWeight += weight;
-          if (this.evidenceMap?.hasCompleteArtifacts?.(uid, requiredArtifacts)) {
-            categories[completeKey].coveredWeight += weight;
-          }
-        }
-      }
-    }
-
-    for (const meta of Object.values(categories)) {
-      meta.score = meta.totalWeight > 0 ? meta.coveredWeight / meta.totalWeight : 0;
-      meta.score = this.round(meta.score);
-    }
-
-    return categories;
-=======
         const uid = DirectiveProcessor.getUid(field.directives) || `${table.name}.${field.name}`;
         const weight = DirectiveProcessor.getWeight(field.directives);
 
@@ -156,221 +81,12 @@
 
   calculateSCS(schema, options) {
     return this.calculateSCSDetails(schema, options).score;
->>>>>>> f9545bdb
   }
 
   /**
    * Migration Risk Index - How spicy is this migration?
    * 0 = safe, 1 = maximum spice
    */
-<<<<<<< HEAD
-  calculateMRI(migrationSteps) {
-    return this.calculateMRIMetrics(migrationSteps).score;
-  }
-
-  /**
-   * Test Confidence Index - How well tested is the schema?
-   * Weighted average of different test types
-   */
-  calculateTCI(schema, testResults = {}, migrationSteps = []) {
-    const breakdown = this.calculateTCIBreakdown(schema, migrationSteps, testResults);
-    const weights = { unitConstraints: 0.45, rls: 0.2, integrationRelations: 0.2, e2eOps: 0.15 };
-    let totalWeight = 0;
-    let weightedScore = 0;
-
-    for (const [key, meta] of Object.entries(breakdown)) {
-      if (meta.total > 0 && weights[key]) {
-        totalWeight += weights[key];
-        weightedScore += weights[key] * meta.score;
-      }
-    }
-
-    const score = totalWeight > 0 ? weightedScore / totalWeight : 0;
-    return this.round(score, 0);
-  }
-
-  calculateTCIBreakdown(schema, migrationSteps = [], testResults = {}) {
-    const breakdown = {
-      unitConstraints: { total: 0, covered: 0, components: {} },
-      rls: { total: 0, covered: 0 },
-      integrationRelations: { total: 0, covered: 0 },
-      e2eOps: { total: 0, covered: 0 }
-    };
-
-    const structure = { total: 0, covered: 0 };
-    const constraints = { total: 0, covered: 0 };
-    const defaults = { total: 0, covered: 0 };
-    const indexes = { total: 0, covered: 0 };
-
-    for (const table of schema.getTables()) {
-      const tableUid = DirectiveProcessor.getUid(table.directives) || `tbl:${table.name}`;
-      if (table.directives?.['@rls']) {
-        breakdown.rls.total += 1;
-        if (this.hasAnyEvidence(`${tableUid}.rls`, ['test'])) {
-          breakdown.rls.covered += 1;
-        }
-      }
-
-      for (const field of table.getFields()) {
-        if (field.isVirtual()) {
-          // Integration coverage for relation helpers is inferred from behavior/generation tests
-          const relationUid = DirectiveProcessor.getUid(field.directives) || `rel:${table.name}.${field.name}`;
-          // @hasMany / @hasOne fields surface via relation directives
-          breakdown.integrationRelations.total += 1;
-          if (this.hasAnyEvidence(relationUid, ['test'])) {
-            breakdown.integrationRelations.covered += 1;
-          }
-          continue;
-        }
-
-        if (DirectiveProcessor.shouldSkip(field.directives)) {
-          continue;
-        }
-
-        const fieldUid = DirectiveProcessor.getUid(field.directives) || `col:${table.name}.${field.name}`;
-        const weight = DirectiveProcessor.getWeight(field.directives);
-
-        structure.total += weight;
-        if (this.hasAnyEvidence(fieldUid, ['test'])) {
-          structure.covered += weight;
-        }
-
-        if (field.isPrimaryKey()) {
-          constraints.total += weight;
-          if (this.hasAnyEvidence(`${fieldUid}.pk`, ['test'])) {
-            constraints.covered += weight;
-          }
-        }
-
-        if (field.isForeignKey()) {
-          constraints.total += weight;
-          if (this.hasAnyEvidence(`${fieldUid}.fk`, ['test'])) {
-            constraints.covered += weight;
-          }
-          breakdown.integrationRelations.total += 1;
-          if (this.hasAnyEvidence(`${fieldUid}.fk`, ['test'])) {
-            breakdown.integrationRelations.covered += 1;
-          }
-        }
-
-        if (field.isUnique()) {
-          constraints.total += weight;
-          if (this.hasAnyEvidence(`${fieldUid}.unique`, ['test'])) {
-            constraints.covered += weight;
-          }
-        }
-
-        if (field.directives?.['@check']) {
-          constraints.total += weight;
-          if (this.hasAnyEvidence(`${fieldUid}.check`, ['test'])) {
-            constraints.covered += weight;
-          }
-        }
-
-        if (field.directives?.['@default']) {
-          defaults.total += weight;
-          if (this.hasAnyEvidence(`${fieldUid}.default`, ['test'])) {
-            defaults.covered += weight;
-          }
-        }
-
-        if (field.isIndexed() || field.isUnique()) {
-          indexes.total += weight;
-          if (this.hasAnyEvidence(`${fieldUid}.index`, ['test'])) {
-            indexes.covered += weight;
-          }
-        }
-
-        if (field.directives?.['@computed'] || field.directives?.['@generated']) {
-          breakdown.integrationRelations.total += 1;
-          const suffix = field.directives['@computed'] ? 'behavior' : 'generated';
-          if (this.hasAnyEvidence(`${fieldUid}.${suffix}`, ['test'])) {
-            breakdown.integrationRelations.covered += 1;
-          }
-        }
-      }
-    }
-
-    const structureScore = structure.total > 0 ? structure.covered / structure.total : 0;
-    const constraintScore = constraints.total > 0 ? constraints.covered / constraints.total : 0;
-    const defaultScore = defaults.total > 0 ? defaults.covered / defaults.total : 0;
-    const indexScore = indexes.total > 0 ? indexes.covered / indexes.total : 0;
-
-    breakdown.unitConstraints.total = structure.total + constraints.total + defaults.total + indexes.total;
-    const normalizedWeight = (structure.total > 0 ? 0.35 : 0) + (constraints.total > 0 ? 0.35 : 0) + (defaults.total > 0 ? 0.1 : 0) + (indexes.total > 0 ? 0.2 : 0);
-    const unitScore = normalizedWeight > 0
-      ? (
-          (structure.total > 0 ? 0.35 * structureScore : 0) +
-          (constraints.total > 0 ? 0.35 * constraintScore : 0) +
-          (defaults.total > 0 ? 0.1 * defaultScore : 0) +
-          (indexes.total > 0 ? 0.2 * indexScore : 0)
-        ) / normalizedWeight
-      : 0;
-
-    breakdown.unitConstraints.covered = breakdown.unitConstraints.total * unitScore;
-    breakdown.unitConstraints.components = {
-      structure: this.round(structureScore),
-      constraints: this.round(constraintScore),
-      defaults: this.round(defaultScore),
-      indexes: this.round(indexScore)
-    };
-    breakdown.unitConstraints.score = this.round(unitScore);
-
-    if (breakdown.rls.total > 0) {
-      breakdown.rls.score = this.round(breakdown.rls.covered / breakdown.rls.total);
-    } else {
-      breakdown.rls.score = 0;
-    }
-
-    if (breakdown.integrationRelations.total > 0) {
-      breakdown.integrationRelations.score = this.round(breakdown.integrationRelations.covered / breakdown.integrationRelations.total);
-    } else {
-      breakdown.integrationRelations.score = 0;
-    }
-
-    for (const step of migrationSteps) {
-      breakdown.e2eOps.total += 1;
-      if (this.hasAnyEvidence(this.migrationStepUid(step), ['test'])) {
-        breakdown.e2eOps.covered += 1;
-      }
-    }
-
-    if (breakdown.e2eOps.total > 0) {
-      breakdown.e2eOps.score = this.round(breakdown.e2eOps.covered / breakdown.e2eOps.total);
-    } else {
-      breakdown.e2eOps.score = 0;
-    }
-
-    breakdown.rls.score = breakdown.rls.score ?? 0;
-    breakdown.integrationRelations.score = breakdown.integrationRelations.score ?? 0;
-    breakdown.e2eOps.score = breakdown.e2eOps.score ?? 0;
-
-    const health = this.deriveTestHealth(testResults);
-    const applyHealth = (key) => {
-      const entry = breakdown[key];
-      if (!entry) return;
-      const factor = this.resolveHealthFactor(health, key);
-      entry.score = this.round(entry.score * factor, entry.score);
-    };
-
-    applyHealth('unitConstraints');
-    applyHealth('rls');
-    applyHealth('integrationRelations');
-    applyHealth('e2eOps');
-
-    return breakdown;
-  }
-
-  calculateMRIMetrics(migrationSteps) {
-    const categories = {
-      drops: 0,
-      renames: 0,
-      defaults: 0,
-      typeChanges: 0,
-      indexes: 0,
-      other: 0
-    };
-=======
   calculateMRIDetails(migrationSteps = []) {
     const components = {
       drops: { points: 0, count: 0 },
@@ -380,21 +96,10 @@
     };
 
     let riskPoints = 0;
->>>>>>> f9545bdb
 
     for (const step of migrationSteps) {
       switch (step.kind) {
         case 'drop_table':
-<<<<<<< HEAD
-          categories.drops += 40;
-          break;
-        case 'drop_column':
-          categories.drops += 25;
-          break;
-        case 'rename_column':
-        case 'rename_table':
-          categories.renames += step.uidContinuity ? 5 : 15;
-=======
           components.drops.points += 40;
           components.drops.count += 1;
           riskPoints += 40;
@@ -425,52 +130,17 @@
             components.renames_without_uid.count += 1;
             riskPoints += 10;
           }
->>>>>>> f9545bdb
           break;
-        case 'alter_type':
-          categories.typeChanges += this.isSafeCast(step.from, step.to) ? 10 : 30;
-          break;
-        case 'add_column': {
-          const risky = step.field?.nonNull && !step.field?.directives?.['@default'];
-          categories.defaults += risky ? 25 : 10;
-          break;
-        }
         case 'create_index':
-<<<<<<< HEAD
-          categories.indexes += step.concurrent === false ? 10 : 5;
-=======
           if (step.concurrent === false) {
             components.non_concurrent_indexes.points += 10;
             components.non_concurrent_indexes.count += 1;
             riskPoints += 10;
           }
->>>>>>> f9545bdb
           break;
-        default:
-          categories.other += 5;
-      }
-    }
-
-<<<<<<< HEAD
-    const totalPoints = Object.values(categories).reduce((sum, value) => sum + value, 0);
-    const capped = Math.min(totalPoints, 100);
-    const score = this.round(capped / 100);
-
-    const breakdown = {};
-    for (const [key, points] of Object.entries(categories)) {
-      breakdown[key] = {
-        points,
-        score: this.round(Math.min(points, 100) / 100),
-        contribution: totalPoints > 0 ? this.round(points / totalPoints) : 0
-      };
-    }
-
-    return { score, points: totalPoints, breakdown };
-  }
-
-  calculateMRIBreakdown(migrationSteps) {
-    return this.calculateMRIMetrics(migrationSteps).breakdown;
-=======
+      }
+    }
+
     const normalized = Math.min(100, riskPoints) / 100;
 
     const breakdown = {};
@@ -569,14 +239,19 @@
 
   calculateTCI(schema, testResults) {
     return this.calculateTCIDetails(schema, testResults).score;
->>>>>>> f9545bdb
   }
 
   /**
    * Calculate overall system readiness
    */
   calculateReadiness(scs, mri, tci, thresholds = {}) {
-    const t = { ...DEFAULT_THRESHOLDS, ...thresholds };
+    const defaults = {
+      scs: 0.8,
+      tci: 0.7,
+      mri: 0.4  // Lower is better for risk
+    };
+    
+    const t = { ...defaults, ...thresholds };
     
     const scsPass = scs >= t.scs;
     const tciPass = tci >= t.tci;
@@ -607,26 +282,14 @@
 
   // Helper methods
   isSafeCast(fromType, toType) {
-    if (!fromType || !toType) return false;
-    if (fromType === toType) return true;
-
     const safeCasts = {
-      Int: ['Float', 'Decimal', 'BigInt', 'String'],
-      Float: ['Decimal', 'String'],
-      Decimal: ['String'],
-      BigInt: ['Decimal', 'String'],
-      Boolean: ['String', 'Int'],
-      ID: ['String'],
-      UUID: ['String']
-    };
-
-    // Treat expressed as strings but allow case-insensitive matches
-    const from = String(fromType);
-    const to = String(toType);
-
-    return (safeCasts[from] || safeCasts[from.charAt(0).toUpperCase() + from.slice(1)] || [])
-      .map(target => target.toLowerCase())
-      .includes(to.toLowerCase());
+      'Int': ['Float', 'String'],
+      'Float': ['String'],
+      'Boolean': ['String'],
+      'ID': ['String']
+    };
+    
+    return safeCasts[fromType]?.includes(toType) || false;
   }
 
   calculateTestCoverageDetails(schema, testedElements) {
@@ -728,28 +391,6 @@
    * Export scores to JSON
    */
   exportScores(schema, migrationSteps = [], testResults = {}) {
-<<<<<<< HEAD
-    const scsBreakdown = this.calculateSCSBreakdown(schema);
-    const scs = this.round(this.calculateSCS(schema));
-    const mriMetrics = this.calculateMRIMetrics(migrationSteps);
-    const tciBreakdown = this.calculateTCIBreakdown(schema, migrationSteps, testResults);
-    const tci = this.calculateTCI(schema, testResults, migrationSteps);
-    const readiness = this.calculateReadiness(scs, mriMetrics.score, tci);
-
-    return {
-      version: SCORE_SCHEMA_VERSION,
-      timestamp: new Date().toISOString(),
-      commit: this.evidenceMap.sha,
-      scores: {
-        scs,
-        mri: mriMetrics.score,
-        tci,
-        breakdown: {
-          scs: this.serializeBreakdown(scsBreakdown),
-          tci: this.serializeBreakdown(tciBreakdown),
-          mri: this.serializeBreakdown(mriMetrics.breakdown)
-        }
-=======
     const scsDetails = this.calculateSCSDetails(schema);
     const mriDetails = this.calculateMRIDetails(migrationSteps);
     const tciDetails = this.calculateTCIDetails(schema, testResults);
@@ -773,9 +414,7 @@
         scs: scsDetails.breakdown,
         mri: mriDetails.breakdown,
         tci: tciDetails.breakdown
->>>>>>> f9545bdb
       },
-      thresholds: { ...DEFAULT_THRESHOLDS },
       readiness,
       metadata: {
         tables: schema.getTables().length,
@@ -785,160 +424,6 @@
     };
   }
 
-<<<<<<< HEAD
-  serializeBreakdown(breakdown) {
-    if (!breakdown || typeof breakdown !== 'object') return breakdown;
-    const result = {};
-    for (const [key, value] of Object.entries(breakdown)) {
-      if (key.startsWith('_')) {
-        continue;
-      }
-      if (value && typeof value === 'object' && !Array.isArray(value)) {
-        result[key] = {};
-        for (const [innerKey, innerValue] of Object.entries(value)) {
-          if (innerKey.startsWith('_')) continue;
-          if (typeof innerValue === 'number') {
-            result[key][innerKey] = this.round(innerValue);
-          } else if (innerValue && typeof innerValue === 'object') {
-            result[key][innerKey] = this.serializeBreakdown(innerValue);
-          } else {
-            result[key][innerKey] = innerValue;
-          }
-        }
-      } else {
-        result[key] = value;
-      }
-    }
-    return result;
-  }
-
-  migrationStepUid(step) {
-    if (step.uid) return step.uid;
-    const parts = [step.kind];
-    if (step.table) parts.push(step.table);
-    if (step.column) parts.push(step.column);
-    if (step.name) parts.push(step.name);
-    return `migration:${parts.join(':')}`;
-  }
-
-  hasAnyEvidence(uid, kinds) {
-    if (!this.evidenceMap || typeof this.evidenceMap.getEvidence !== 'function') {
-      return false;
-    }
-    const evidence = this.evidenceMap.getEvidence(uid);
-    if (!evidence) return false;
-    return kinds.some(kind => Array.isArray(evidence[kind]) && evidence[kind].length > 0);
-  }
-
-  deriveTestHealth(testResults = {}) {
-    const health = {};
-
-    const overall = this.toRatio(testResults.passed, testResults.total, testResults.failed)
-      ?? this.ratioFromSuites(testResults.suites);
-    if (overall != null) health.overall = overall;
-
-    health.unitConstraints = this.toRatioFromObject(testResults.unitConstraints)
-      ?? this.toRatioFromObject(testResults.constraints)
-      ?? this.toRatioFromArray(testResults.constraints);
-
-    health.rls = this.toRatioFromObject(testResults.rls)
-      ?? this.toRatioFromObject(testResults.policies);
-
-    health.integrationRelations = this.toRatioFromObject(testResults.integration)
-      ?? this.toRatioFromObject(testResults.behavior)
-      ?? this.toRatioFromArray(testResults.integration);
-
-    health.e2eOps = this.toRatioFromObject(testResults.migrations)
-      ?? this.toRatioFromObject(testResults.endToEnd)
-      ?? this.toRatio(testResults.migrationsPassed, testResults.migrationsTotal, testResults.migrationsFailed);
-
-    return health;
-  }
-
-  resolveHealthFactor(health, key) {
-    const factor = health[key];
-    if (typeof factor === 'number' && Number.isFinite(factor)) {
-      return this.clamp(factor, 0, 1);
-    }
-    if (typeof health.overall === 'number' && Number.isFinite(health.overall)) {
-      return this.clamp(health.overall, 0, 1);
-    }
-    return 1;
-  }
-
-  toRatio(passed, total, failed) {
-    if (typeof total === 'number' && total > 0) {
-      const pass = typeof passed === 'number'
-        ? passed
-        : (typeof failed === 'number' ? total - failed : total);
-      return this.clamp(pass / total, 0, 1);
-    }
-    if (typeof passed === 'number' && typeof failed === 'number') {
-      const denom = passed + failed;
-      if (denom > 0) {
-        return this.clamp(passed / denom, 0, 1);
-      }
-    }
-    return null;
-  }
-
-  toRatioFromObject(value) {
-    if (!value || typeof value !== 'object') return null;
-    return this.toRatio(value.passed ?? value.success ?? value.ok ?? value.completed, value.total ?? value.count, value.failed ?? value.errors);
-  }
-
-  toRatioFromArray(arr) {
-    if (!Array.isArray(arr) || arr.length === 0) return null;
-    let passed = 0;
-    for (const item of arr) {
-      if (item === true || item === 1 || item === 'pass' || item === 'passed') {
-        passed += 1;
-      } else if (item && typeof item === 'object') {
-        const ratio = this.toRatioFromObject(item);
-        if (ratio != null) {
-          passed += ratio;
-        }
-      }
-    }
-    return this.clamp(passed / arr.length, 0, 1);
-  }
-
-  ratioFromSuites(suites) {
-    if (!Array.isArray(suites) || suites.length === 0) {
-      return null;
-    }
-    let total = 0;
-    let passed = 0;
-    for (const suite of suites) {
-      const ratio = this.toRatioFromObject(suite) ?? this.statusToRatio(suite.status ?? suite.verdict);
-      if (ratio != null) {
-        total += 1;
-        passed += ratio;
-      }
-    }
-    if (total === 0) return null;
-    return this.clamp(passed / total, 0, 1);
-  }
-
-  statusToRatio(status) {
-    if (!status) return null;
-    const normalized = String(status).toLowerCase();
-    if (['pass', 'passed', 'ok', 'success'].includes(normalized)) return 1;
-    if (['fail', 'failed', 'error'].includes(normalized)) return 0;
-    return null;
-  }
-
-  clamp(value, min = 0, max = 1) {
-    return Math.min(Math.max(value, min), max);
-  }
-
-  round(value, fallback = 0) {
-    if (typeof value !== 'number' || !Number.isFinite(value)) {
-      return fallback;
-    }
-    return Math.round(value * 1000) / 1000;
-  }
-=======
   collectStructureEvidence(schema) {
     const tested = new Set();
 
@@ -1031,5 +516,4 @@
 function structureNumber(value) {
   if (value === null || value === undefined) return null;
   return parseFloat(value.toFixed(3));
->>>>>>> f9545bdb
 }
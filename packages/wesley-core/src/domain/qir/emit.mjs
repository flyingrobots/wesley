/**
 * QIR Emission (MVP): wrap lowered SELECT into a deterministic VIEW or SQL function.
 * - View: CREATE OR REPLACE VIEW wes_ops.op_<name> AS <select>;
 * - Function (invoker): CREATE OR REPLACE FUNCTION wes_ops.op_<name>(params...) RETURNS SETOF jsonb LANGUAGE sql STABLE AS $$ SELECT to_jsonb(q.*) FROM (<select>) q $$;
 *
 * Notes
 * - Deterministic naming via sanitizeName().
 * - Parameter order and types derived from collectParams(plan).
 * - Body uses to_jsonb wrapper to avoid table type mapping for MVP.
 */

import { lowerToSQL } from './lowerToSQL.mjs';
import { collectParams } from './ParamCollector.mjs';

const DEFAULT_SCHEMA = 'wes_ops';

// Minimal reserved keyword list (PostgreSQL core). Not exhaustive; used to avoid
// accidental collisions for unquoted identifiers (e.g., parameter names).
const RESERVED = new Set([
  'select','insert','update','delete','from','where','group','order','by','limit','offset','join','left','right','on','and','or','not','null','true','false','table','view','function','schema','user'
]);

export function emitView(opName, plan, { schema = DEFAULT_SCHEMA } = {}) {
  const name = qualifiedOpName(schema, opName);
  const selectSql = lowerToSQL(plan);
  return `CREATE OR REPLACE VIEW ${name} AS\n${selectSql};`;
}

export function emitFunction(opName, plan, { schema = DEFAULT_SCHEMA } = {}) {
  const name = qualifiedOpName(schema, opName);
  const { ordered } = collectParams(plan);
  const params = uniqueParamNames(ordered).map(({ display, type }) => `${display} ${type || 'text'}`).join(', ');
  const selectSql = lowerToSQL(plan);
  const body = `SELECT to_jsonb(q.*) FROM (\n${selectSql}\n) AS q`;
  return [
    `CREATE OR REPLACE FUNCTION ${name}(${params})`,
    `RETURNS SETOF jsonb`,
    `LANGUAGE sql`,
    `STABLE`,
    `AS $$`,
    body,
    `$$;`
  ].join('\n');
}

function qualifiedOpName(schema, opName) {
  return `${sanitizeIdent(schema)}.${sanitizeOpName(opName)}`;
}

/**
 * Normalize a string into a safe SQL identifier base (unquoted).
 * - Lowercases, replaces non-alphanumerics with underscores, trims leading/trailing underscores.
 * - Returns `fallback` if the normalized base is empty.
 * - Validates length per PostgreSQL's 63-character identifier limit.
 *
 * Note: Callers that add prefixes (e.g., `op_`, `p_`) should ensure the final
 * identifier including the prefix also satisfies the length limit.
 *
 * @param {string} s input string to normalize
 * @param {string} fallback fallback value if result is empty
 * @returns {string} normalized identifier base (not quoted)
 * @throws {Error} if normalized identifier exceeds 63 characters
 */
function sanitizeIdentBase(s, fallback) {
  const base = String(s || '')
    .toLowerCase()
    .replace(/[^a-z0-9]+/g, '_')
    .replace(/^_+|_+$/g, '');
  const result = base || fallback;
  if (result.length > 63) {
    throw new Error(`Identifier base exceeds PostgreSQL's 63-character limit: "${result}"`);
  }
  return result;
}

function sanitizeOpName(s) {
  const base = sanitizeIdentBase(s, 'op');
<<<<<<< HEAD
  // Avoid confusing collisions with the required "op_" prefix by substituting
  // "unnamed" when the sanitized base is exactly "op" → "op_unnamed".
=======
>>>>>>> 1dd7da2f
  const final = `op_${base === 'op' ? 'unnamed' : base}`;
  if (final.length > 63) {
    throw new Error(`Operation identifier exceeds 63 characters: "${final}"`);
  }
  return sqlQuoteIdent(final);
}

function sanitizeIdent(s) {
  const base = sanitizeIdentBase(s, 'public');
  return sqlQuoteIdent(base);
}

function sqlQuoteIdent(raw) {
  const escaped = String(raw).replace(/"/g, '""');
  return `"${escaped}"`;
}

function uniqueParamNames(ordered) {
  const seen = new Map();
  const out = [];
  for (const p of ordered) {
    const base = `p_${sanitizeIdentBase(p.name, 'arg')}`;
    const n = seen.get(base) || 0;
    seen.set(base, n + 1);
<<<<<<< HEAD
    let display = n === 0 ? base : `${base}_${n}`;
    if (RESERVED.has(display.toLowerCase())) display = `${display}_p`;
=======
    const display = n === 0 ? base : `${base}_${n}`;
>>>>>>> 1dd7da2f
    if (display.length > 63) {
      throw new Error(`Parameter identifier exceeds 63 characters: "${display}"`);
    }
    out.push({ display, type: p.typeHint || 'text' });
  }
  return out;
}<|MERGE_RESOLUTION|>--- conflicted
+++ resolved
@@ -75,11 +75,8 @@
 
 function sanitizeOpName(s) {
   const base = sanitizeIdentBase(s, 'op');
-<<<<<<< HEAD
   // Avoid confusing collisions with the required "op_" prefix by substituting
   // "unnamed" when the sanitized base is exactly "op" → "op_unnamed".
-=======
->>>>>>> 1dd7da2f
   const final = `op_${base === 'op' ? 'unnamed' : base}`;
   if (final.length > 63) {
     throw new Error(`Operation identifier exceeds 63 characters: "${final}"`);
@@ -104,12 +101,10 @@
     const base = `p_${sanitizeIdentBase(p.name, 'arg')}`;
     const n = seen.get(base) || 0;
     seen.set(base, n + 1);
-<<<<<<< HEAD
     let display = n === 0 ? base : `${base}_${n}`;
     if (RESERVED.has(display.toLowerCase())) display = `${display}_p`;
-=======
-    const display = n === 0 ? base : `${base}_${n}`;
->>>>>>> 1dd7da2f
+    let display = n === 0 ? base : `${base}_${n}`;
+    if (RESERVED.has(display.toLowerCase())) display = `${display}_p`;
     if (display.length > 63) {
       throw new Error(`Parameter identifier exceeds 63 characters: "${display}"`);
     }

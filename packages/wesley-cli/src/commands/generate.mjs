--- conflicted
+++ resolved
@@ -5,8 +5,6 @@
  */
 
 import { WesleyCommand } from '../framework/WesleyCommand.mjs';
-import { buildOutputPathMap, materializeArtifacts, resolveFilePath } from '../utils/output-paths.mjs';
-import { relative } from 'node:path';
 import { buildPlanFromJson, emitFunction, emitView, collectParams } from '@wesley/core/domain/qir';
 
 export class GeneratePipelineCommand extends WesleyCommand {
@@ -38,11 +36,8 @@
 
   async executeCore(context) {
     const { schemaContent, schemaPath, options, logger } = context;
-    const configPaths = this.ctx?.config?.paths || {};
-    const outDir = options.outDir || configPaths.output || 'out';
+    const outDir = options.outDir || this.ctx?.config?.paths?.output || 'out';
     options.outDir = outDir;
-    const outputPaths = buildOutputPathMap(configPaths, outDir);
-    context.outputPaths = outputPaths;
 
     const isCI = String(this.ctx?.env?.CI || '').toLowerCase() === 'true' || this.ctx?.env?.CI === '1';
     const canAllowErrors = !isCI || options.iKnowWhatImDoing;
@@ -90,30 +85,35 @@
     
     // Generate DDL
     const ddlResult = generators.sql.emitDDL(ir);
-    artifacts.push(...materializeArtifacts(ddlResult?.files || [], 'ddl', outputPaths));
+    if (ddlResult && ddlResult.files) {
+      artifacts.push(...ddlResult.files);
+    }
     
     // Generate RLS if Supabase flag
     if (options.supabase && generators.sql.emitRLS) {
       const rlsResult = generators.sql.emitRLS(ir);
-      artifacts.push(...materializeArtifacts(rlsResult?.files || [], 'rls', outputPaths));
+      if (rlsResult && rlsResult.files) {
+        artifacts.push(...rlsResult.files);
+      }
     }
     
     // Generate tests
     if (generators.tests && generators.tests.emitPgTap) {
       const testResult = generators.tests.emitPgTap(ir);
-      artifacts.push(...materializeArtifacts(testResult?.files || [], 'pgtap', outputPaths));
+      if (testResult && testResult.files) {
+        artifacts.push(...testResult.files);
+      }
     }
     
     // Write files
     if (writer && writer.writeFiles) {
-      await writer.writeFiles(artifacts);
+      await writer.writeFiles(artifacts, options.outDir);
     }
     
     // Persist snapshot of IR for future diffs
     try {
       if (this.ctx.fs && ir && ir.tables) {
-        const snapshotPath = resolveFilePath(outputPaths.bundleDir, 'snapshot.json');
-        await this.ctx.fs.write(snapshotPath, JSON.stringify({ irVersion: '1.0.0', tables: ir.tables }, null, 2));
+        await this.ctx.fs.write('.wesley/snapshot.json', JSON.stringify({ irVersion: '1.0.0', tables: ir.tables }, null, 2));
       }
     } catch (e) {
       logger.warn('Could not write IR snapshot: ' + (e?.message || e));
@@ -137,25 +137,6 @@
         const mri = 0.2;
         const readiness = { verdict: (scs > 0.75 && tci > 0.6 ? 'ELEMENTARY' : (scs > 0.4 ? 'REQUIRES INVESTIGATION' : 'YOU SHALL NOT PASS')) };
 
-<<<<<<< HEAD
-        const toScore = (value) => Number(value.toFixed(3));
-        const makeCoverageEntry = (value, { totalWeight = 1, coveredWeight = value } = {}) => ({
-          score: toScore(value),
-          totalWeight,
-          coveredWeight: toScore(coveredWeight)
-        });
-        const makeCountEntry = (value, { total = 1, covered = value, components = {} } = {}) => ({
-          score: toScore(value),
-          total,
-          covered: toScore(covered),
-          components
-        });
-        const makeRiskEntry = (value, { points = Math.round(value * 100), contribution = 1 } = {}) => ({
-          score: toScore(value),
-          points,
-          contribution: toScore(contribution)
-        });
-=======
         const scsBreakdown = {
           sql: { score: scs, earnedWeight: parseFloat((scs).toFixed(3)), totalWeight: 1 },
           types: { score: scs, earnedWeight: parseFloat((scs).toFixed(3)), totalWeight: 1 },
@@ -185,43 +166,10 @@
           totalPoints: mriPoints
         };
 
->>>>>>> f9545bdb
         const scores = {
           version: '2.0.0',
           timestamp,
           commit: sha,
-<<<<<<< HEAD
-          thresholds: { scs: 0.8, tci: 0.7, mri: 0.4 },
-          scores: {
-            scs: Number(scs.toFixed(3)),
-            tci: Number(tci.toFixed(3)),
-            mri: Number(mri.toFixed(3)),
-            breakdown: {
-              scs: {
-                sql: makeCoverageEntry(scs),
-                types: makeCoverageEntry(scs),
-                validation: makeCoverageEntry(scs),
-                tests: makeCoverageEntry(tci)
-              },
-              tci: {
-                unitConstraints: makeCountEntry(tci),
-                rls: makeCountEntry(tci),
-                integrationRelations: makeCountEntry(tci),
-                e2eOps: makeCountEntry(tci)
-              },
-              mri: {
-                drops: makeRiskEntry(mri),
-                renames: makeRiskEntry(0, { points: 0, contribution: 0 }),
-                defaults: makeRiskEntry(0, { points: 0, contribution: 0 }),
-                typeChanges: makeRiskEntry(0, { points: 0, contribution: 0 }),
-                indexes: makeRiskEntry(0, { points: 0, contribution: 0 }),
-                other: makeRiskEntry(0, { points: 0, contribution: 0 })
-              }
-            }
-          },
-          readiness,
-          metadata: { artifacts: artifacts.length }
-=======
           scores: { scs, tci, mri },
           breakdown: { scs: scsBreakdown, tci: tciBreakdown, mri: mriBreakdown },
           readiness,
@@ -230,14 +178,11 @@
             migrationSteps: 0,
             testsRun: 0
           }
->>>>>>> f9545bdb
         };
 
         // Evidence map: cite generated SQL and tests
-        const schemaArtifact = artifacts.find((a) => a.category === 'ddl' && a.name === 'schema.sql');
-        const testsArtifact = artifacts.find((a) => a.category === 'pgtap' && a.name === 'tests.sql');
-        const sqlFile = schemaArtifact?.path || resolveFilePath(outputPaths.ddl, 'schema.sql');
-        const testFile = testsArtifact?.path || resolveFilePath(outputPaths.pgtap, 'tests.sql');
+        const sqlFile = `${outDir}/schema.sql`;
+        const testFile = `${outDir}/tests.sql`;
         const evidence = {
           // Use coarse UID until we have fine-grained per-field evidence
           evidence: {
@@ -248,35 +193,25 @@
           }
         };
 
-<<<<<<< HEAD
-        const bundle = { bundleVersion: '2.0.0', sha, timestamp, evidence, scores };
-        const scoresPath = resolveFilePath(outputPaths.bundleDir, 'scores.json');
-        const bundlePath = resolveFilePath(outputPaths.bundleDir, 'bundle.json');
-        await this.ctx.fs.write(scoresPath, JSON.stringify(scores, null, 2));
-        await this.ctx.fs.write(bundlePath, JSON.stringify(bundle, null, 2));
-=======
         const bundle = { sha, timestamp, bundleVersion: '2.0.0', evidence, scores };
         await this.ctx.fs.write('.wesley/scores.json', JSON.stringify(scores, null, 2));
         await this.ctx.fs.write('.wesley/bundle.json', JSON.stringify(bundle, null, 2));
->>>>>>> f9545bdb
 
         // Append a tiny history for MORIARTY (hydrate from merge-base if available)
         try {
-        const history = await loadMoriartyHistory({
-          fs: this.ctx.fs,
-          shell: globalThis?.wesleyCtx?.shell,
-          defaultBase:
-            process.env.WESLEY_BASE_REF ||
-            process.env.GITHUB_BASE_REF ||
-            process.env.WESLEY_DEFAULT_BRANCH ||
-            process.env.GITHUB_DEFAULT_BRANCH ||
-            'main',
-          bundleDir: outputPaths.bundleDir
-        });
+          const history = await loadMoriartyHistory({
+            fs: this.ctx.fs,
+            shell: globalThis?.wesleyCtx?.shell,
+            defaultBase:
+              process.env.WESLEY_BASE_REF ||
+              process.env.GITHUB_BASE_REF ||
+              process.env.WESLEY_DEFAULT_BRANCH ||
+              process.env.GITHUB_DEFAULT_BRANCH ||
+              'main'
+          });
           const day = Math.floor(Date.now() / 86400000);
           const nextPoints = mergeHistoryPoints(history.points, [{ day, timestamp, scs, tci, mri }]);
-          const historyPath = resolveFilePath(outputPaths.bundleDir, 'history.json');
-          await this.ctx.fs.write(historyPath, JSON.stringify({ points: nextPoints }, null, 2));
+          await this.ctx.fs.write('.wesley/history.json', JSON.stringify({ points: nextPoints }, null, 2));
         } catch {}
       } catch (e) {
         logger.warn('Could not emit HOLMES evidence bundle: ' + (e?.message || e));
@@ -290,25 +225,20 @@
       logger.info('');
       logger.info('✨ Generated:');
       for (const file of artifacts) {
-        const display = relative(process.cwd(), file.path || file.name || '');
-        logger.info(`  ✓ ${display}`);
+        logger.info(`  ✓ ${file.name}`);
       }
       logger.info('');
     }
     
     return {
       artifacts: artifacts.length,
-      outDir: outputPaths.baseDir
+      outDir: options.outDir
     };
   }
 
   async executeWithTasksAndSlaps(context) {
     const { schemaContent, options, logger } = context;
     const { planner, runner, generators, writer } = this.ctx;
-    const configPaths = this.ctx?.config?.paths || {};
-    const outDir = options.outDir || configPaths.output || 'out';
-    const outputPaths = buildOutputPathMap(configPaths, outDir);
-    context.outputPaths = outputPaths;
     
     // Build task graph
     const nodes = [
@@ -344,11 +274,11 @@
       emit_tests: async (n, deps) => generators.tests.emitPgTap(deps.validate.ir),
       write_files: async (n, deps) => {
         const artifacts = [
-          ...materializeArtifacts(deps.gen_ddl?.files || [], 'ddl', outputPaths),
-          ...materializeArtifacts(deps.gen_rls?.files || [], 'rls', outputPaths),
-          ...materializeArtifacts(deps.gen_tests?.files || [], 'pgtap', outputPaths)
+          ...(deps.gen_ddl?.files || []),
+          ...(deps.gen_rls?.files || []),
+          ...(deps.gen_tests?.files || [])
         ];
-        return writer.writeFiles(artifacts);
+        return writer.writeFiles(artifacts, n.args.out);
       }
     };
     
@@ -374,9 +304,7 @@
       if (files.length === 0) {
         return;
       }
-      const configPaths = this.ctx?.config?.paths || {};
-      const outputPaths = context.outputPaths || buildOutputPathMap(configPaths, options.outDir || configPaths.output || 'out');
-      const baseOutDir = outputPaths.baseDir;
+      const outDir = options.outDir || 'out';
       const targetSchema = options.opsSchema || 'wes_ops';
       const allowErrors = Boolean(options.opsAllowErrors);
       const compiledOps = [];
@@ -429,9 +357,8 @@
         compiledOps.sort((a, b) => a.order - b.order);
         const orderedOps = compiledOps.map(({ order, ...rest }) => rest);
         const outFiles = emitOpArtifacts(orderedOps, targetSchema, logger);
-        const materialized = materializeArtifacts(outFiles, 'ops', outputPaths);
-        await this.ctx.writer.writeFiles(materialized);
-        const opsOutputDir = outputPaths.ops;
+        await this.ctx.writer.writeFiles(outFiles, outDir);
+        const opsOutputDir = await fs.join(outDir, 'ops');
         logger.info({ count: outFiles.length, dir: opsOutputDir }, 'Compiled operations (experimental)');
       }
     } catch (e) {
@@ -554,9 +481,9 @@
     const fnSql = emitFunction(baseName, plan, { schema: targetSchema });
     if (isParamless) {
       const viewSql = emitView(baseName, plan, { schema: targetSchema });
-      outFiles.push({ name: `${baseName}.view.sql`, content: `${viewSql}\n` });
-    }
-    outFiles.push({ name: `${baseName}.fn.sql`, content: `${fnSql}\n` });
+      outFiles.push({ name: `ops/${baseName}.view.sql`, content: `${viewSql}\n` });
+    }
+    outFiles.push({ name: `ops/${baseName}.fn.sql`, content: `${fnSql}\n` });
     logger.info(
       { ordinal, total, sanitized: baseName, file: path, schema: targetSchema, code: 'OPS_DISCOVERY' },
       'ops: compiled operation'
@@ -587,11 +514,10 @@
   }
 }
 
-async function loadMoriartyHistory({ fs, shell, defaultBase, bundleDir = '.wesley' }) {
+async function loadMoriartyHistory({ fs, shell, defaultBase }) {
   let points = [];
   try {
-    const bundlePath = resolveFilePath(bundleDir, 'history.json');
-    const raw = await fs.read(bundlePath);
+    const raw = await fs.read('.wesley/history.json');
     const parsed = JSON.parse(raw.toString('utf8'));
     if (Array.isArray(parsed?.points)) {
       points = mergeHistoryPoints(points, parsed.points);

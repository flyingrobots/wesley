--- conflicted
+++ resolved
@@ -20,12 +20,9 @@
 
 ## Constraints and behavior
 
-<<<<<<< HEAD
 - The lowering phase (lowerToSQL.mjs) avoids quoting identifiers for readability in tests, but will minimally quote reserved identifiers to avoid invalid SQL (e.g., table "order"). Do not rely on this for security.
-- Security warning: Because lowering primarily emits unquoted identifiers, user-controlled values MUST NEVER flow into table/column/alias names. Only use trusted, validated identifiers from schema metadata or a server-side whitelist. As an immediate mitigation, validate/whitelist identifiers server‑side and avoid interpolating raw user values; future releases will add stricter validation/quoting modes.
-=======
-- The lowering phase (lowerToSQL.mjs) avoids quoting identifiers for readability in tests. Using reserved SQL keywords in aliases or column names will cause SQL errors — this is a known limitation until stricter validation/quoting is added. See the [PostgreSQL reserved keywords](https://www.postgresql.org/docs/current/sql-keywords-appendix.html) and prefer non‑reserved identifiers.
->>>>>>> 1dd7da2f
+- Security warning: Because lowering primarily emits unquoted identifiers, user-controlled values MUST NEVER flow into table/column/alias names. Only use trusted, validated identifiers from schema metadata or a server-side whitelist. As an immediate mitigation, validate/whitelist identifiers server-side and avoid interpolating raw user values; future releases will add stricter validation/quoting modes.
+
 - Function returns `SETOF jsonb` for MVP to keep signatures stable; future work can emit `RETURNS TABLE (...)` if desired.
 - Primary key tie-breaker currently assumes `<leftmost-alias>.id`; will use real PK/unique keys when metadata is available.
 
